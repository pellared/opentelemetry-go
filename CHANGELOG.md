# Changelog

All notable changes to this project will be documented in this file.

The format is based on [Keep a Changelog](https://keepachangelog.com/en/1.0.0/).

This project adheres to [Semantic Versioning](https://semver.org/spec/v2.0.0.html).

## [Unreleased]

### Added

- The `go.opentelemetry.io/otel/semconv/v1.33.0` package.
  The package contains semantic conventions from the `v1.33.0` version of the OpenTelemetry Semantic Conventions.
  See the [migration documentation](./semconv/v1.33.0/MIGRATION.md) for information on how to upgrade from `go.opentelemetry.io/otel/semconv/v1.32.0.`(#6799)

<!-- Released section -->
<!-- Don't change this section unless doing release -->

## [0.12.2] 2025-05-22

### Fixed

- Retract `v0.12.0` release of `go.opentelemetry.io/otel/exporters/otlp/otlplog/otlploggrpc` module that contains invalid dependencies. (#6804)
- Retract `v0.12.0` release of `go.opentelemetry.io/otel/exporters/otlp/otlplog/otlploghttp` module that contains invalid dependencies. (#6804)
- Retract `v0.12.0` release of `go.opentelemetry.io/otel/exporters/stdout/stdoutlog` module that contains invalid dependencies. (#6804)

## [0.12.1] 2025-05-21

### Fixes

- Use the proper dependency version of `go.opentelemetry.io/otel/sdk/log/logtest` in `go.opentelemetry.io/otel/exporters/otlp/otlplog/otlploggrpc`. (#6800)
- Use the proper dependency version of `go.opentelemetry.io/otel/sdk/log/logtest` in `go.opentelemetry.io/otel/exporters/otlp/otlplog/otlploghttp`. (#6800)
- Use the proper dependency version of `go.opentelemetry.io/otel/sdk/log/logtest` in `go.opentelemetry.io/otel/exporters/stdout/stdoutlog`. (#6800)

## [1.36.0/0.58.0/0.12.0] 2025-05-20

### Added

- Add exponential histogram support in `go.opentelemetry.io/otel/exporters/prometheus`. (#6421)
- The `go.opentelemetry.io/otel/semconv/v1.31.0` package.
  The package contains semantic conventions from the `v1.31.0` version of the OpenTelemetry Semantic Conventions.
  See the [migration documentation](./semconv/v1.31.0/MIGRATION.md) for information on how to upgrade from `go.opentelemetry.io/otel/semconv/v1.30.0`. (#6479)
- Add `Recording`, `Scope`, and `Record` types in `go.opentelemetry.io/otel/log/logtest`. (#6507)
- Add `WithHTTPClient` option to configure the `http.Client` used by `go.opentelemetry.io/otel/exporters/otlp/otlptrace/otlptracehttp`. (#6751)
- Add `WithHTTPClient` option to configure the `http.Client` used by `go.opentelemetry.io/otel/exporters/otlp/otlpmetric/otlpmetrichttp`. (#6752)
- Add `WithHTTPClient` option to configure the `http.Client` used by `go.opentelemetry.io/otel/exporters/otlp/otlplog/otlploghttp`. (#6688)
- Add `ValuesGetter` in `go.opentelemetry.io/otel/propagation`, a `TextMapCarrier` that supports retrieving multiple values for a single key. (#5973)
- Add `Values` method to `HeaderCarrier` to implement the new `ValuesGetter` interface in `go.opentelemetry.io/otel/propagation`. (#5973)
- Update `Baggage` in `go.opentelemetry.io/otel/propagation` to retrieve multiple values for a key when the carrier implements `ValuesGetter`. (#5973)
- Add `AssertEqual` function in `go.opentelemetry.io/otel/log/logtest`. (#6662)
- The `go.opentelemetry.io/otel/semconv/v1.32.0` package.
  The package contains semantic conventions from the `v1.32.0` version of the OpenTelemetry Semantic Conventions.
  See the [migration documentation](./semconv/v1.32.0/MIGRATION.md) for information on how to upgrade from `go.opentelemetry.io/otel/semconv/v1.31.0`(#6782)
- Add `Transform` option in `go.opentelemetry.io/otel/log/logtest`. (#6794)
- Add `Desc` option in `go.opentelemetry.io/otel/log/logtest`. (#6796)

### Removed

- Drop support for [Go 1.22]. (#6381, #6418)
- Remove `Resource` field from `EnabledParameters` in `go.opentelemetry.io/otel/sdk/log`. (#6494)
- Remove `RecordFactory` type from `go.opentelemetry.io/otel/log/logtest`. (#6492)
- Remove `ScopeRecords`, `EmittedRecord`, and `RecordFactory` types from `go.opentelemetry.io/otel/log/logtest`. (#6507)
<<<<<<< HEAD
- `go.opentelemetry.io/otel/exporters/prometheus` no longer exports `otel_scope_info` metric. (#6770)
=======
- Remove `AssertRecordEqual` function in `go.opentelemetry.io/otel/log/logtest`, use `AssertEqual` instead. (#6662)
>>>>>>> b16def2d

### Changed

- ⚠️ Update `github.com/prometheus/client_golang` to `v1.21.1`, which changes the `NameValidationScheme` to `UTF8Validation`.
  This allows metrics names to keep original delimiters (e.g. `.`), rather than replacing with underscores.
  This can be reverted by setting `github.com/prometheus/common/model.NameValidationScheme` to `LegacyValidation` in `github.com/prometheus/common/model`. (#6433)
- Initialize map with `len(keys)` in `NewAllowKeysFilter` and `NewDenyKeysFilter` to avoid unnecessary allocations in `go.opentelemetry.io/otel/attribute`. (#6455)
- `go.opentelemetry.io/otel/log/logtest` is now a separate Go module. (#6465)
- `go.opentelemetry.io/otel/sdk/log/logtest` is now a separate Go module. (#6466)
- `Recorder` in `go.opentelemetry.io/otel/log/logtest` no longer separately stores records emitted by loggers with the same instrumentation scope. (#6507)
- Improve performance of `BatchProcessor` in `go.opentelemetry.io/otel/sdk/log` by not exporting when exporter cannot accept more. (#6569, #6641)

### Deprecated

- Deprecate support for `model.LegacyValidation` for `go.opentelemetry.io/otel/exporters/prometheus`. (#6449)

### Fixes

- Stop percent encoding header environment variables in `go.opentelemetry.io/otel/exporters/otlp/otlplog/otlploggrpc` and `go.opentelemetry.io/otel/exporters/otlp/otlplog/otlploghttp`. (#6392)
- Ensure the `noopSpan.tracerProvider` method is not inlined in `go.opentelemetry.io/otel/trace` so the `go.opentelemetry.io/auto` instrumentation can instrument non-recording spans. (#6456)
- Use a `sync.Pool` instead of allocating `metricdata.ResourceMetrics` in `go.opentelemetry.io/otel/exporters/prometheus`. (#6472)

## [1.35.0/0.57.0/0.11.0] 2025-03-05

This release is the last to support [Go 1.22].
The next release will require at least [Go 1.23].

### Added

- Add `ValueFromAttribute` and `KeyValueFromAttribute` in `go.opentelemetry.io/otel/log`. (#6180)
- Add `EventName` and `SetEventName` to `Record` in `go.opentelemetry.io/otel/log`. (#6187)
- Add `EventName` to `RecordFactory` in `go.opentelemetry.io/otel/log/logtest`. (#6187)
- `AssertRecordEqual` in `go.opentelemetry.io/otel/log/logtest` checks `Record.EventName`. (#6187)
- Add `EventName` and `SetEventName` to `Record` in `go.opentelemetry.io/otel/sdk/log`. (#6193)
- Add `EventName` to `RecordFactory` in `go.opentelemetry.io/otel/sdk/log/logtest`. (#6193)
- Emit `Record.EventName` field in `go.opentelemetry.io/otel/exporters/otlp/otlplog/otlploggrpc`. (#6211)
- Emit `Record.EventName` field in `go.opentelemetry.io/otel/exporters/otlp/otlplog/otlploghttp`. (#6211)
- Emit `Record.EventName` field in `go.opentelemetry.io/otel/exporters/stdout/stdoutlog` (#6210)
- The `go.opentelemetry.io/otel/semconv/v1.28.0` package.
  The package contains semantic conventions from the `v1.28.0` version of the OpenTelemetry Semantic Conventions.
  See the [migration documentation](./semconv/v1.28.0/MIGRATION.md) for information on how to upgrade from `go.opentelemetry.io/otel/semconv/v1.27.0`(#6236)
- The `go.opentelemetry.io/otel/semconv/v1.30.0` package.
  The package contains semantic conventions from the `v1.30.0` version of the OpenTelemetry Semantic Conventions.
  See the [migration documentation](./semconv/v1.30.0/MIGRATION.md) for information on how to upgrade from `go.opentelemetry.io/otel/semconv/v1.28.0`(#6240)
- Document the pitfalls of using `Resource` as a comparable type.
  `Resource.Equal` and `Resource.Equivalent` should be used instead. (#6272)
- Support [Go 1.24]. (#6304)
- Add `FilterProcessor` and `EnabledParameters` in `go.opentelemetry.io/otel/sdk/log`.
  It replaces `go.opentelemetry.io/otel/sdk/log/internal/x.FilterProcessor`.
  Compared to previous version it additionally gives the possibility to filter by resource and instrumentation scope. (#6317)

### Changed

- Update `github.com/prometheus/common` to `v0.62.0`, which changes the `NameValidationScheme` to `NoEscaping`.
  This allows metrics names to keep original delimiters (e.g. `.`), rather than replacing with underscores.
  This is controlled by the `Content-Type` header, or can be reverted by setting `NameValidationScheme` to `LegacyValidation` in `github.com/prometheus/common/model`. (#6198)

### Fixes

- Eliminate goroutine leak for the processor returned by `NewSimpleSpanProcessor` in `go.opentelemetry.io/otel/sdk/trace` when `Shutdown` is called and the passed `ctx` is canceled and `SpanExporter.Shutdown` has not returned. (#6368)
- Eliminate goroutine leak for the processor returned by `NewBatchSpanProcessor` in `go.opentelemetry.io/otel/sdk/trace` when `ForceFlush` is called and the passed `ctx` is canceled and `SpanExporter.Export` has not returned. (#6369)

## [1.34.0/0.56.0/0.10.0] 2025-01-17

### Changed

- Remove the notices from `Logger` to make the whole Logs API user-facing in `go.opentelemetry.io/otel/log`. (#6167)

### Fixed

- Relax minimum Go version to 1.22.0 in various modules. (#6073)
- The `Type` name logged for the `go.opentelemetry.io/otel/exporters/otlp/otlptrace/otlptracegrpc` client is corrected from `otlphttpgrpc` to `otlptracegrpc`. (#6143)
- The `Type` name logged for the `go.opentelemetry.io/otel/exporters/otlp/otlptrace/otlphttpgrpc` client is corrected from `otlphttphttp` to `otlptracehttp`. (#6143)

## [1.33.0/0.55.0/0.9.0/0.0.12] 2024-12-12

### Added

- Add `Reset` method to `SpanRecorder` in `go.opentelemetry.io/otel/sdk/trace/tracetest`. (#5994)
- Add `EnabledInstrument` interface in `go.opentelemetry.io/otel/sdk/metric/internal/x`.
  This is an experimental interface that is implemented by synchronous instruments provided by `go.opentelemetry.io/otel/sdk/metric`.
  Users can use it to avoid performing computationally expensive operations when recording measurements.
  It does not fall within the scope of the OpenTelemetry Go versioning and stability [policy](./VERSIONING.md) and it may be changed in backwards incompatible ways or removed in feature releases. (#6016)

### Changed

- The default global API now supports full auto-instrumentation from the `go.opentelemetry.io/auto` package.
  See that package for more information. (#5920)
- Propagate non-retryable error messages to client in `go.opentelemetry.io/otel/exporters/otlp/otlplog/otlploghttp`. (#5929)
- Propagate non-retryable error messages to client in `go.opentelemetry.io/otel/exporters/otlp/otlptrace/otlptracehttp`. (#5929)
- Propagate non-retryable error messages to client in `go.opentelemetry.io/otel/exporters/otlp/otlpmetric/otlpmetrichttp`. (#5929)
- Performance improvements for attribute value `AsStringSlice`, `AsFloat64Slice`, `AsInt64Slice`, `AsBoolSlice`. (#6011)
- Change `EnabledParameters` to have a `Severity` field instead of a getter and setter in `go.opentelemetry.io/otel/log`. (#6009)

### Fixed

- Fix inconsistent request body closing in `go.opentelemetry.io/otel/exporters/otlp/otlplog/otlploghttp`. (#5954)
- Fix inconsistent request body closing in `go.opentelemetry.io/otel/exporters/otlp/otlptrace/otlptracehttp`. (#5954)
- Fix inconsistent request body closing in `go.opentelemetry.io/otel/exporters/otlp/otlpmetric/otlpmetrichttp`. (#5954)
- Fix invalid exemplar keys in `go.opentelemetry.io/otel/exporters/prometheus`. (#5995)
- Fix attribute value truncation in `go.opentelemetry.io/otel/sdk/trace`. (#5997)
- Fix attribute value truncation in `go.opentelemetry.io/otel/sdk/log`. (#6032)

## [1.32.0/0.54.0/0.8.0/0.0.11] 2024-11-08

### Added

- Add `go.opentelemetry.io/otel/sdk/metric/exemplar.AlwaysOffFilter`, which can be used to disable exemplar recording. (#5850)
- Add `go.opentelemetry.io/otel/sdk/metric.WithExemplarFilter`, which can be used to configure the exemplar filter used by the metrics SDK. (#5850)
- Add `ExemplarReservoirProviderSelector` and `DefaultExemplarReservoirProviderSelector` to `go.opentelemetry.io/otel/sdk/metric`, which defines the exemplar reservoir to use based on the aggregation of the metric. (#5861)
- Add `ExemplarReservoirProviderSelector` to `go.opentelemetry.io/otel/sdk/metric.Stream` to allow using views to configure the exemplar reservoir to use for a metric. (#5861)
- Add `ReservoirProvider`, `HistogramReservoirProvider` and `FixedSizeReservoirProvider` to `go.opentelemetry.io/otel/sdk/metric/exemplar` to make it convenient to use providers of Reservoirs. (#5861)
- The `go.opentelemetry.io/otel/semconv/v1.27.0` package.
  The package contains semantic conventions from the `v1.27.0` version of the OpenTelemetry Semantic Conventions. (#5894)
- Add `Attributes attribute.Set` field to `Scope` in `go.opentelemetry.io/otel/sdk/instrumentation`. (#5903)
- Add `Attributes attribute.Set` field to `ScopeRecords` in `go.opentelemetry.io/otel/log/logtest`. (#5927)
- `go.opentelemetry.io/otel/exporters/otlp/otlptrace/otlptracegrpc` adds instrumentation scope attributes. (#5934)
- `go.opentelemetry.io/otel/exporters/otlp/otlptrace/otlptracehttp` adds instrumentation scope attributes. (#5934)
- `go.opentelemetry.io/otel/exporters/otlp/otlpmetric/otlpmetricgrpc` adds instrumentation scope attributes. (#5935)
- `go.opentelemetry.io/otel/exporters/otlp/otlpmetric/otlpmetrichttp` adds instrumentation scope attributes. (#5935)
- `go.opentelemetry.io/otel/exporters/otlp/otlplog/otlploggrpc` adds instrumentation scope attributes. (#5933)
- `go.opentelemetry.io/otel/exporters/otlp/otlplog/otlploghttp` adds instrumentation scope attributes. (#5933)
- `go.opentelemetry.io/otel/exporters/prometheus` adds instrumentation scope attributes in `otel_scope_info` metric as labels. (#5932)

### Changed

- Support scope attributes and make them as identifying for `Tracer` in `go.opentelemetry.io/otel` and `go.opentelemetry.io/otel/sdk/trace`. (#5924)
- Support scope attributes and make them as identifying for `Meter` in `go.opentelemetry.io/otel` and `go.opentelemetry.io/otel/sdk/metric`. (#5926)
- Support scope attributes and make them as identifying for `Logger` in `go.opentelemetry.io/otel` and `go.opentelemetry.io/otel/sdk/log`. (#5925)
- Make schema URL and scope attributes as identifying for `Tracer` in `go.opentelemetry.io/otel/bridge/opentracing`. (#5931)
- Clear unneeded slice elements to allow GC to collect the objects in `go.opentelemetry.io/otel/sdk/metric` and `go.opentelemetry.io/otel/sdk/trace`. (#5804)

### Fixed

- Global MeterProvider registration unwraps global instrument Observers, the undocumented Unwrap() methods are now private. (#5881)
- `go.opentelemetry.io/otel/exporters/otlp/otlpmetric/otlpmetricgrpc` now keeps the metadata already present in the context when `WithHeaders` is used. (#5892)
- `go.opentelemetry.io/otel/exporters/otlp/otlplog/otlploggrpc` now keeps the metadata already present in the context when `WithHeaders` is used. (#5911)
- `go.opentelemetry.io/otel/exporters/otlp/otlptrace/otlptracegrpc` now keeps the metadata already present in the context when `WithHeaders` is used. (#5915)
- Fix `go.opentelemetry.io/otel/exporters/prometheus` trying to add exemplars to Gauge metrics, which is unsupported. (#5912)
- Fix `WithEndpointURL` to always use a secure connection when an https URL is passed in `go.opentelemetry.io/otel/exporters/otlp/otlpmetric/otlpmetricgrpc`. (#5944)
- Fix `WithEndpointURL` to always use a secure connection when an https URL is passed in `go.opentelemetry.io/otel/exporters/otlp/otlpmetric/otlpmetrichttp`. (#5944)
- Fix `WithEndpointURL` to always use a secure connection when an https URL is passed in `go.opentelemetry.io/otel/exporters/otlp/otlptrace/otlptracegrpc`. (#5944)
- Fix `WithEndpointURL` to always use a secure connection when an https URL is passed in `go.opentelemetry.io/otel/exporters/otlp/otlptrace/otlptracehttp`. (#5944)
- Fix incorrect metrics generated from callbacks when multiple readers are used in `go.opentelemetry.io/otel/sdk/metric`. (#5900)

### Removed

- Remove all examples under `go.opentelemetry.io/otel/example` as they are moved to [Contrib repository](https://github.com/open-telemetry/opentelemetry-go-contrib/tree/main/examples). (#5930)

## [1.31.0/0.53.0/0.7.0/0.0.10] 2024-10-11

### Added

- Add `go.opentelemetry.io/otel/sdk/metric/exemplar` package which includes `Exemplar`, `Filter`, `TraceBasedFilter`, `AlwaysOnFilter`, `HistogramReservoir`, `FixedSizeReservoir`, `Reservoir`, `Value` and `ValueType` types. These will be used for configuring the exemplar reservoir for the metrics sdk. (#5747, #5862)
- Add `WithExportBufferSize` option to log batch processor.(#5877)

### Changed

- Enable exemplars by default in `go.opentelemetry.io/otel/sdk/metric`. Exemplars can be disabled by setting `OTEL_METRICS_EXEMPLAR_FILTER=always_off` (#5778)
- `Logger.Enabled` in `go.opentelemetry.io/otel/log` now accepts a newly introduced `EnabledParameters` type instead of `Record`. (#5791)
- `FilterProcessor.Enabled` in `go.opentelemetry.io/otel/sdk/log/internal/x` now accepts `EnabledParameters` instead of `Record`. (#5791)
- The `Record` type in `go.opentelemetry.io/otel/log` is no longer comparable. (#5847)
- Performance improvements for the trace SDK `SetAttributes` method in `Span`. (#5864)
- Reduce memory allocations for the `Event` and `Link` lists in `Span`. (#5858)
- Performance improvements for the trace SDK `AddEvent`, `AddLink`, `RecordError` and `End` methods in `Span`. (#5874)

### Deprecated

- Deprecate all examples under `go.opentelemetry.io/otel/example` as they are moved to [Contrib repository](https://github.com/open-telemetry/opentelemetry-go-contrib/tree/main/examples). (#5854)

### Fixed

- The race condition for multiple `FixedSize` exemplar reservoirs identified in #5814 is resolved. (#5819)
- Fix log records duplication in case of heterogeneous resource attributes by correctly mapping each log record to it's resource and scope. (#5803)
- Fix timer channel drain to avoid hanging on Go 1.23. (#5868)
- Fix delegation for global meter providers, and panic when calling otel.SetMeterProvider. (#5827)
- Change the `reflect.TypeOf` to use a nil pointer to not allocate on the heap unless necessary. (#5827)

## [1.30.0/0.52.0/0.6.0/0.0.9] 2024-09-09

### Added

- Support `OTEL_EXPORTER_OTLP_LOGS_INSECURE` and `OTEL_EXPORTER_OTLP_INSECURE` environments in `go.opentelemetry.io/otel/exporters/otlp/otlplog/otlploggrpc`. (#5739)
- The `WithResource` option for `NewMeterProvider` now merges the provided resources with the ones from environment variables. (#5773)
- The `WithResource` option for `NewLoggerProvider` now merges the provided resources with the ones from environment variables. (#5773)
- Add UTF-8 support to `go.opentelemetry.io/otel/exporters/prometheus`. (#5755)

### Fixed

- Fix memory leak in the global `MeterProvider` when identical instruments are repeatedly created. (#5754)
- Fix panic on instruments creation when setting meter provider. (#5758)
- Fix an issue where `SetMeterProvider` in `go.opentelemetry.io/otel` might miss the delegation for instruments and registries. (#5780)

### Removed

- Drop support for [Go 1.21]. (#5736, #5740, #5800)

## [1.29.0/0.51.0/0.5.0] 2024-08-23

This release is the last to support [Go 1.21].
The next release will require at least [Go 1.22].

### Added

- Add MacOS ARM64 platform to the compatibility testing suite. (#5577)
- Add `InstrumentationScope` field to `SpanStub` in `go.opentelemetry.io/otel/sdk/trace/tracetest`, as a replacement for the deprecated `InstrumentationLibrary`. (#5627)
- Make the initial release of `go.opentelemetry.io/otel/exporters/otlp/otlplog/otlploggrpc`.
  This new module contains an OTLP exporter that transmits log telemetry using gRPC.
  This module is unstable and breaking changes may be introduced.
  See our [versioning policy](VERSIONING.md) for more information about these stability guarantees. (#5629)
- Add `Walk` function to `TraceState` in `go.opentelemetry.io/otel/trace` to iterate all the key-value pairs. (#5651)
- Bridge the trace state in `go.opentelemetry.io/otel/bridge/opencensus`. (#5651)
- Zero value of `SimpleProcessor` in `go.opentelemetry.io/otel/sdk/log` no longer panics. (#5665)
- The `FilterProcessor` interface type is added in `go.opentelemetry.io/otel/sdk/log/internal/x`.
  This is an optional and experimental interface that log `Processor`s can implement to instruct the `Logger` if a `Record` will be processed or not.
  It replaces the existing `Enabled` method that is removed from the `Processor` interface itself.
  It does not fall within the scope of the OpenTelemetry Go versioning and stability [policy](./VERSIONING.md) and it may be changed in backwards incompatible ways or removed in feature releases. (#5692)
- Support [Go 1.23]. (#5720)

### Changed

- `NewMemberRaw`, `NewKeyProperty` and `NewKeyValuePropertyRaw` in `go.opentelemetry.io/otel/baggage` allow UTF-8 string in key. (#5132)
- `Processor.OnEmit` in `go.opentelemetry.io/otel/sdk/log` now accepts a pointer to `Record` instead of a value so that the record modifications done in a processor are propagated to subsequent registered processors. (#5636)
- `SimpleProcessor.Enabled` in `go.opentelemetry.io/otel/sdk/log` now returns `false` if the exporter is `nil`. (#5665)
- Update the concurrency requirements of `Exporter` in `go.opentelemetry.io/otel/sdk/log`. (#5666)
- `SimpleProcessor` in `go.opentelemetry.io/otel/sdk/log` synchronizes `OnEmit` calls. (#5666)
- The `Processor` interface in `go.opentelemetry.io/otel/sdk/log` no longer includes the `Enabled` method.
  See the `FilterProcessor` interface type added in `go.opentelemetry.io/otel/sdk/log/internal/x` to continue providing this functionality. (#5692)
- The `SimpleProcessor` type in `go.opentelemetry.io/otel/sdk/log` is no longer comparable. (#5693)
- The `BatchProcessor` type in `go.opentelemetry.io/otel/sdk/log` is no longer comparable. (#5693)

### Fixed

- Correct comments for the priority of the `WithEndpoint` and `WithEndpointURL` options and their corresponding environment variables in `go.opentelemetry.io/otel/exporters/otlp/otlptrace/otlptracehttp`. (#5584)
- Pass the underlying error rather than a generic retry-able failure in `go.opentelemetry.io/otel/exporters/otlp/otlpmetric/otlpmetrichttp`, `go.opentelemetry.io/otel/exporters/otlp/otlplog/otlploghttp` and `go.opentelemetry.io/otel/exporters/otlp/otlptrace/otlptracehttp`. (#5541)
- Correct the `Tracer`, `Meter`, and `Logger` names used in `go.opentelemetry.io/otel/example/dice`. (#5612)
- Correct the `Tracer` names used in `go.opentelemetry.io/otel/example/namedtracer`. (#5612)
- Correct the `Tracer` name used in `go.opentelemetry.io/otel/example/opencensus`. (#5612)
- Correct the `Tracer` and `Meter` names used in `go.opentelemetry.io/otel/example/otel-collector`. (#5612)
- Correct the `Tracer` names used in `go.opentelemetry.io/otel/example/passthrough`. (#5612)
- Correct the `Meter` name used in `go.opentelemetry.io/otel/example/prometheus`. (#5612)
- Correct the `Tracer` names used in `go.opentelemetry.io/otel/example/zipkin`. (#5612)
- Correct comments for the priority of the `WithEndpoint` and `WithEndpointURL` options and their corresponding environment variables in `go.opentelemetry.io/otel/exporters/otlp/otlpmetric/otlpmetricgrpc` and `go.opentelemetry.io/otel/exporters/otlp/otlpmetric/otlpmetrichttp`. (#5641)
- Correct comments for the priority of the `WithEndpoint` and `WithEndpointURL` options and their corresponding environment variables in `go.opentelemetry.io/otel/exporters/otlp/otlplog/otlploghttp`. (#5650)
- Stop percent encoding header environment variables in `go.opentelemetry.io/otel/exporters/otlp/otlptrace/otlptracegrpc`, `go.opentelemetry.io/otel/exporters/otlp/otlptrace/otlptracehttp`, `go.opentelemetry.io/otel/exporters/otlp/otlpmetric/otlpmetricgrpc` and `go.opentelemetry.io/otel/exporters/otlp/otlpmetric/otlpmetrichttp` (#5705)
- Remove invalid environment variable header keys in `go.opentelemetry.io/otel/exporters/otlp/otlptrace/otlptracegrpc`, `go.opentelemetry.io/otel/exporters/otlp/otlptrace/otlptracehttp`, `go.opentelemetry.io/otel/exporters/otlp/otlpmetric/otlpmetricgrpc` and `go.opentelemetry.io/otel/exporters/otlp/otlpmetric/otlpmetrichttp` (#5705)

### Removed

- The `Enabled` method of the `SimpleProcessor` in `go.opentelemetry.io/otel/sdk/log` is removed. (#5692)
- The `Enabled` method of the `BatchProcessor` in `go.opentelemetry.io/otel/sdk/log` is removed. (#5692)

## [1.28.0/0.50.0/0.4.0] 2024-07-02

### Added

- The `IsEmpty` method is added to the `Instrument` type in `go.opentelemetry.io/otel/sdk/metric`.
  This method is used to check if an `Instrument` instance is a zero-value. (#5431)
- Store and provide the emitted `context.Context` in `ScopeRecords` of `go.opentelemetry.io/otel/sdk/log/logtest`. (#5468)
- The `go.opentelemetry.io/otel/semconv/v1.26.0` package.
  The package contains semantic conventions from the `v1.26.0` version of the OpenTelemetry Semantic Conventions. (#5476)
- The `AssertRecordEqual` method to `go.opentelemetry.io/otel/log/logtest` to allow comparison of two log records in tests. (#5499)
- The `WithHeaders` option to `go.opentelemetry.io/otel/exporters/zipkin` to allow configuring custom http headers while exporting spans. (#5530)

### Changed

- `Tracer.Start` in `go.opentelemetry.io/otel/trace/noop` no longer allocates a span for empty span context. (#5457)
- Upgrade `go.opentelemetry.io/otel/semconv/v1.25.0` to `go.opentelemetry.io/otel/semconv/v1.26.0` in `go.opentelemetry.io/otel/example/otel-collector`. (#5490)
- Upgrade `go.opentelemetry.io/otel/semconv/v1.25.0` to `go.opentelemetry.io/otel/semconv/v1.26.0` in `go.opentelemetry.io/otel/example/zipkin`. (#5490)
- Upgrade `go.opentelemetry.io/otel/semconv/v1.25.0` to `go.opentelemetry.io/otel/semconv/v1.26.0` in `go.opentelemetry.io/otel/exporters/zipkin`. (#5490)
  - The exporter no longer exports the deprecated "otel.library.name" or "otel.library.version" attributes.
- Upgrade `go.opentelemetry.io/otel/semconv/v1.25.0` to `go.opentelemetry.io/otel/semconv/v1.26.0` in `go.opentelemetry.io/otel/sdk/resource`. (#5490)
- Upgrade `go.opentelemetry.io/otel/semconv/v1.25.0` to `go.opentelemetry.io/otel/semconv/v1.26.0` in `go.opentelemetry.io/otel/sdk/trace`. (#5490)
- `SimpleProcessor.OnEmit` in `go.opentelemetry.io/otel/sdk/log` no longer allocates a slice which makes it possible to have a zero-allocation log processing using `SimpleProcessor`. (#5493)
- Use non-generic functions in the `Start` method of `"go.opentelemetry.io/otel/sdk/trace".Trace` to reduce memory allocation. (#5497)
- `service.instance.id` is populated for a `Resource` created with `"go.opentelemetry.io/otel/sdk/resource".Default` with a default value when `OTEL_GO_X_RESOURCE` is set. (#5520)
- Improve performance of metric instruments in `go.opentelemetry.io/otel/sdk/metric` by removing unnecessary calls to `time.Now`. (#5545)

### Fixed

- Log a warning to the OpenTelemetry internal logger when a `Record` in `go.opentelemetry.io/otel/sdk/log` drops an attribute due to a limit being reached. (#5376)
- Identify the `Tracer` returned from the global `TracerProvider` in `go.opentelemetry.io/otel/global` with its schema URL. (#5426)
- Identify the `Meter` returned from the global `MeterProvider` in `go.opentelemetry.io/otel/global` with its schema URL. (#5426)
- Log a warning to the OpenTelemetry internal logger when a `Span` in `go.opentelemetry.io/otel/sdk/trace` drops an attribute, event, or link due to a limit being reached. (#5434)
- Document instrument name requirements in `go.opentelemetry.io/otel/metric`. (#5435)
- Prevent random number generation data-race for experimental rand exemplars in `go.opentelemetry.io/otel/sdk/metric`. (#5456)
- Fix counting number of dropped attributes of `Record` in `go.opentelemetry.io/otel/sdk/log`. (#5464)
- Fix panic in baggage creation when a member contains `0x80` char in key or value. (#5494)
- Correct comments for the priority of the `WithEndpoint` and `WithEndpointURL` options and their corresponding environment variables in `go.opentelemetry.io/otel/exporters/otlp/otlptrace/otlptracegrpc`. (#5508)
- Retry trace and span ID generation if it generated an invalid one in `go.opentelemetry.io/otel/sdk/trace`. (#5514)
- Fix stale timestamps reported by the last-value aggregation. (#5517)
- Indicate the `Exporter` in `go.opentelemetry.io/otel/exporters/otlp/otlplog/otlploghttp` must be created by the `New` method. (#5521)
- Improved performance in all `{Bool,Int64,Float64,String}SliceValue` functions of `go.opentelemetry.io/attributes` by reducing the number of allocations. (#5549)
- Replace invalid percent-encoded octet sequences with replacement char in `go.opentelemetry.io/otel/baggage`. (#5528)

## [1.27.0/0.49.0/0.3.0] 2024-05-21

### Added

- Add example for `go.opentelemetry.io/otel/exporters/stdout/stdoutlog`. (#5242)
- Add `RecordFactory` in `go.opentelemetry.io/otel/sdk/log/logtest` to facilitate testing exporter and processor implementations. (#5258)
- Add `RecordFactory` in `go.opentelemetry.io/otel/log/logtest` to facilitate testing bridge implementations. (#5263)
- The count of dropped records from the `BatchProcessor` in `go.opentelemetry.io/otel/sdk/log` is logged. (#5276)
- Add metrics in the `otel-collector` example. (#5283)
- Add the synchronous gauge instrument to `go.opentelemetry.io/otel/metric`. (#5304)
  - An `int64` or `float64` synchronous gauge instrument can now be created from a `Meter`.
  - All implementations of the API (`go.opentelemetry.io/otel/metric/noop`, `go.opentelemetry.io/otel/sdk/metric`) are updated to support this instrument.
- Add logs to `go.opentelemetry.io/otel/example/dice`. (#5349)

### Changed

- The `Shutdown` method of `Exporter` in `go.opentelemetry.io/otel/exporters/stdout/stdouttrace` ignores the context cancellation and always returns `nil`. (#5189)
- The `ForceFlush` and `Shutdown` methods of the exporter returned by `New` in `go.opentelemetry.io/otel/exporters/stdout/stdoutmetric` ignore the context cancellation and always return `nil`. (#5189)
- Apply the value length limits to `Record` attributes in `go.opentelemetry.io/otel/sdk/log`. (#5230)
- De-duplicate map attributes added to a `Record` in `go.opentelemetry.io/otel/sdk/log`. (#5230)
- `go.opentelemetry.io/otel/exporters/stdout/stdoutlog` won't print timestamps when `WithoutTimestamps` option is set. (#5241)
- The `go.opentelemetry.io/otel/exporters/stdout/stdoutlog` exporter won't print `AttributeValueLengthLimit` and `AttributeCountLimit` fields now, instead it prints the `DroppedAttributes` field. (#5272)
- Improved performance in the `Stringer` implementation of `go.opentelemetry.io/otel/baggage.Member` by reducing the number of allocations. (#5286)
- Set the start time for last-value aggregates in `go.opentelemetry.io/otel/sdk/metric`. (#5305)
- The `Span` in `go.opentelemetry.io/otel/sdk/trace` will record links without span context if either non-empty `TraceState` or attributes are provided. (#5315)
- Upgrade all dependencies of `go.opentelemetry.io/otel/semconv/v1.24.0` to `go.opentelemetry.io/otel/semconv/v1.25.0`. (#5374)

### Fixed

- Comparison of unordered maps for `go.opentelemetry.io/otel/log.KeyValue` and `go.opentelemetry.io/otel/log.Value`. (#5306)
- Fix the empty output of `go.opentelemetry.io/otel/log.Value` in `go.opentelemetry.io/otel/exporters/stdout/stdoutlog`. (#5311)
- Split the behavior of `Recorder` in `go.opentelemetry.io/otel/log/logtest` so it behaves as a `LoggerProvider` only. (#5365)
- Fix wrong package name of the error message when parsing endpoint URL in `go.opentelemetry.io/otel/exporters/otlp/otlplog/otlploghttp`. (#5371)
- Identify the `Logger` returned from the global `LoggerProvider` in `go.opentelemetry.io/otel/log/global` with its schema URL. (#5375)

## [1.26.0/0.48.0/0.2.0-alpha] 2024-04-24

### Added

- Add `Recorder` in `go.opentelemetry.io/otel/log/logtest` to facilitate testing the log bridge implementations. (#5134)
- Add span flags to OTLP spans and links exported by `go.opentelemetry.io/otel/exporters/otlp/otlptrace`. (#5194)
- Make the initial alpha release of `go.opentelemetry.io/otel/sdk/log`.
  This new module contains the Go implementation of the OpenTelemetry Logs SDK.
  This module is unstable and breaking changes may be introduced.
  See our [versioning policy](VERSIONING.md) for more information about these stability guarantees. (#5240)
- Make the initial alpha release of `go.opentelemetry.io/otel/exporters/otlp/otlplog/otlploghttp`.
  This new module contains an OTLP exporter that transmits log telemetry using HTTP.
  This module is unstable and breaking changes may be introduced.
  See our [versioning policy](VERSIONING.md) for more information about these stability guarantees. (#5240)
- Make the initial alpha release of `go.opentelemetry.io/otel/exporters/stdout/stdoutlog`.
  This new module contains an exporter prints log records to STDOUT.
  This module is unstable and breaking changes may be introduced.
  See our [versioning policy](VERSIONING.md) for more information about these stability guarantees. (#5240)
- The `go.opentelemetry.io/otel/semconv/v1.25.0` package.
  The package contains semantic conventions from the `v1.25.0` version of the OpenTelemetry Semantic Conventions. (#5254)

### Changed

- Update `go.opentelemetry.io/proto/otlp` from v1.1.0 to v1.2.0. (#5177)
- Improve performance of baggage member character validation in `go.opentelemetry.io/otel/baggage`. (#5214)
- The `otel-collector` example now uses docker compose to bring up services instead of kubernetes. (#5244)

### Fixed

- Slice attribute values in `go.opentelemetry.io/otel/attribute` are now emitted as their JSON representation. (#5159)

## [1.25.0/0.47.0/0.0.8/0.1.0-alpha] 2024-04-05

### Added

- Add `WithProxy` option in `go.opentelemetry.io/otel/exporters/otlp/otlpmetric/otlpmetrichttp`. (#4906)
- Add `WithProxy` option in `go.opentelemetry.io/otel/exporters/otlp/otlpmetric/otlptracehttp`. (#4906)
- Add `AddLink` method to the `Span` interface in `go.opentelemetry.io/otel/trace`. (#5032)
- The `Enabled` method is added to the `Logger` interface in `go.opentelemetry.io/otel/log`.
  This method is used to notify users if a log record will be emitted or not. (#5071)
- Add `SeverityUndefined` `const` to `go.opentelemetry.io/otel/log`.
  This value represents an unset severity level. (#5072)
- Add `Empty` function in `go.opentelemetry.io/otel/log` to return a `KeyValue` for an empty value. (#5076)
- Add `go.opentelemetry.io/otel/log/global` to manage the global `LoggerProvider`.
  This package is provided with the anticipation that all functionality will be migrate to `go.opentelemetry.io/otel` when `go.opentelemetry.io/otel/log` stabilizes.
  At which point, users will be required to migrage their code, and this package will be deprecated then removed. (#5085)
- Add support for `Summary` metrics in the `go.opentelemetry.io/otel/exporters/otlp/otlpmetric/otlpmetrichttp` and `go.opentelemetry.io/otel/exporters/otlp/otlpmetric/otlpmetricgrpc` exporters. (#5100)
- Add `otel.scope.name` and `otel.scope.version` tags to spans exported by `go.opentelemetry.io/otel/exporters/zipkin`. (#5108)
- Add support for `AddLink` to `go.opentelemetry.io/otel/bridge/opencensus`. (#5116)
- Add `String` method to `Value` and `KeyValue` in `go.opentelemetry.io/otel/log`. (#5117)
- Add Exemplar support to `go.opentelemetry.io/otel/exporters/prometheus`. (#5111)
- Add metric semantic conventions to `go.opentelemetry.io/otel/semconv/v1.24.0`. Future `semconv` packages will include metric semantic conventions as well. (#4528)

### Changed

- `SpanFromContext` and `SpanContextFromContext` in `go.opentelemetry.io/otel/trace` no longer make a heap allocation when the passed context has no span. (#5049)
- `go.opentelemetry.io/otel/exporters/otlp/otlptrace/otlptracegrpc` and `go.opentelemetry.io/otel/exporters/otlp/otlpmetric/otlpmetricgrpc` now create a gRPC client in idle mode and with "dns" as the default resolver using [`grpc.NewClient`](https://pkg.go.dev/google.golang.org/grpc#NewClient). (#5151)
  Because of that `WithDialOption` ignores [`grpc.WithBlock`](https://pkg.go.dev/google.golang.org/grpc#WithBlock), [`grpc.WithTimeout`](https://pkg.go.dev/google.golang.org/grpc#WithTimeout), and [`grpc.WithReturnConnectionError`](https://pkg.go.dev/google.golang.org/grpc#WithReturnConnectionError).
  Notice that [`grpc.DialContext`](https://pkg.go.dev/google.golang.org/grpc#DialContext) which was used before is now deprecated.

### Fixed

- Clarify the documentation about equivalence guarantees for the `Set` and `Distinct` types in `go.opentelemetry.io/otel/attribute`. (#5027)
- Prevent default `ErrorHandler` self-delegation. (#5137)
- Update all dependencies to address [GO-2024-2687]. (#5139)

### Removed

- Drop support for [Go 1.20]. (#4967)

### Deprecated

- Deprecate `go.opentelemetry.io/otel/attribute.Sortable` type. (#4734)
- Deprecate `go.opentelemetry.io/otel/attribute.NewSetWithSortable` function. (#4734)
- Deprecate `go.opentelemetry.io/otel/attribute.NewSetWithSortableFiltered` function. (#4734)

## [1.24.0/0.46.0/0.0.1-alpha] 2024-02-23

This release is the last to support [Go 1.20].
The next release will require at least [Go 1.21].

### Added

- Support [Go 1.22]. (#4890)
- Add exemplar support to `go.opentelemetry.io/otel/exporters/otlp/otlpmetric/otlpmetricgrpc`. (#4900)
- Add exemplar support to `go.opentelemetry.io/otel/exporters/otlp/otlpmetric/otlpmetrichttp`. (#4900)
- The `go.opentelemetry.io/otel/log` module is added.
  This module includes OpenTelemetry Go's implementation of the Logs Bridge API.
  This module is in an alpha state, it is subject to breaking changes.
  See our [versioning policy](./VERSIONING.md) for more info. (#4961)
- Add ARM64 platform to the compatibility testing suite. (#4994)

### Fixed

- Fix registration of multiple callbacks when using the global meter provider from `go.opentelemetry.io/otel`. (#4945)
- Fix negative buckets in output of exponential histograms. (#4956)

## [1.23.1] 2024-02-07

### Fixed

- Register all callbacks passed during observable instrument creation instead of just the last one multiple times in `go.opentelemetry.io/otel/sdk/metric`. (#4888)

## [1.23.0] 2024-02-06

This release contains the first stable, `v1`, release of the following modules:

- `go.opentelemetry.io/otel/bridge/opencensus`
- `go.opentelemetry.io/otel/bridge/opencensus/test`
- `go.opentelemetry.io/otel/example/opencensus`
- `go.opentelemetry.io/otel/exporters/otlp/otlpmetric/otlpmetricgrpc`
- `go.opentelemetry.io/otel/exporters/otlp/otlpmetric/otlpmetrichttp`
- `go.opentelemetry.io/otel/exporters/stdout/stdoutmetric`

See our [versioning policy](VERSIONING.md) for more information about these stability guarantees.

### Added

- Add `WithEndpointURL` option to the `exporters/otlp/otlpmetric/otlpmetricgrpc`, `exporters/otlp/otlpmetric/otlpmetrichttp`, `exporters/otlp/otlptrace/otlptracegrpc` and `exporters/otlp/otlptrace/otlptracehttp` packages. (#4808)
- Experimental exemplar exporting is added to the metric SDK.
  See [metric documentation](./sdk/metric/internal/x/README.md#exemplars) for more information about this feature and how to enable it. (#4871)
- `ErrSchemaURLConflict` is added to `go.opentelemetry.io/otel/sdk/resource`.
  This error is returned when a merge of two `Resource`s with different (non-empty) schema URL is attempted. (#4876)

### Changed

- The `Merge` and `New` functions in `go.opentelemetry.io/otel/sdk/resource` now returns a partial result if there is a schema URL merge conflict.
  Instead of returning `nil` when two `Resource`s with different (non-empty) schema URLs are merged the merged `Resource`, along with the new `ErrSchemaURLConflict` error, is returned.
  It is up to the user to decide if they want to use the returned `Resource` or not.
  It may have desired attributes overwritten or include stale semantic conventions. (#4876)

### Fixed

- Fix `ContainerID` resource detection on systemd when cgroup path has a colon. (#4449)
- Fix `go.opentelemetry.io/otel/sdk/metric` to cache instruments to avoid leaking memory when the same instrument is created multiple times. (#4820)
- Fix missing `Mix` and `Max` values for `go.opentelemetry.io/otel/exporters/stdout/stdoutmetric` by introducing `MarshalText` and `MarshalJSON` for the `Extrema` type in `go.opentelemetry.io/sdk/metric/metricdata`. (#4827)

## [1.23.0-rc.1] 2024-01-18

This is a release candidate for the v1.23.0 release.
That release is expected to include the `v1` release of the following modules:

- `go.opentelemetry.io/otel/bridge/opencensus`
- `go.opentelemetry.io/otel/bridge/opencensus/test`
- `go.opentelemetry.io/otel/example/opencensus`
- `go.opentelemetry.io/otel/exporters/otlp/otlpmetric/otlpmetricgrpc`
- `go.opentelemetry.io/otel/exporters/otlp/otlpmetric/otlpmetrichttp`
- `go.opentelemetry.io/otel/exporters/stdout/stdoutmetric`

See our [versioning policy](VERSIONING.md) for more information about these stability guarantees.

## [1.22.0/0.45.0] 2024-01-17

### Added

- The `go.opentelemetry.io/otel/semconv/v1.22.0` package.
  The package contains semantic conventions from the `v1.22.0` version of the OpenTelemetry Semantic Conventions. (#4735)
- The `go.opentelemetry.io/otel/semconv/v1.23.0` package.
  The package contains semantic conventions from the `v1.23.0` version of the OpenTelemetry Semantic Conventions. (#4746)
- The `go.opentelemetry.io/otel/semconv/v1.23.1` package.
  The package contains semantic conventions from the `v1.23.1` version of the OpenTelemetry Semantic Conventions. (#4749)
- The `go.opentelemetry.io/otel/semconv/v1.24.0` package.
  The package contains semantic conventions from the `v1.24.0` version of the OpenTelemetry Semantic Conventions. (#4770)
- Add `WithResourceAsConstantLabels` option to apply resource attributes for every metric emitted by the Prometheus exporter. (#4733)
- Experimental cardinality limiting is added to the metric SDK.
  See [metric documentation](./sdk/metric/internal/x/README.md#cardinality-limit) for more information about this feature and how to enable it. (#4457)
- Add `NewMemberRaw` and `NewKeyValuePropertyRaw` in `go.opentelemetry.io/otel/baggage`. (#4804)

### Changed

- Upgrade all use of `go.opentelemetry.io/otel/semconv` to use `v1.24.0`. (#4754)
- Update transformations in `go.opentelemetry.io/otel/exporters/zipkin` to follow `v1.24.0` version of the OpenTelemetry specification. (#4754)
- Record synchronous measurements when the passed context is canceled instead of dropping in `go.opentelemetry.io/otel/sdk/metric`.
  If you do not want to make a measurement when the context is cancelled, you need to handle it yourself (e.g  `if ctx.Err() != nil`). (#4671)
- Improve `go.opentelemetry.io/otel/trace.TraceState`'s performance. (#4722)
- Improve `go.opentelemetry.io/otel/propagation.TraceContext`'s performance. (#4721)
- Improve `go.opentelemetry.io/otel/baggage` performance. (#4743)
- Improve performance of the `(*Set).Filter` method in `go.opentelemetry.io/otel/attribute` when the passed filter does not filter out any attributes from the set. (#4774)
- `Member.String` in `go.opentelemetry.io/otel/baggage` percent-encodes only when necessary. (#4775)
- Improve `go.opentelemetry.io/otel/trace.Span`'s performance when adding multiple attributes. (#4818)
- `Property.Value` in `go.opentelemetry.io/otel/baggage` now returns a raw string instead of a percent-encoded value. (#4804)

### Fixed

- Fix `Parse` in `go.opentelemetry.io/otel/baggage` to validate member value before percent-decoding. (#4755)
- Fix whitespace encoding of `Member.String` in `go.opentelemetry.io/otel/baggage`. (#4756)
- Fix observable not registered error when the asynchronous instrument has a drop aggregation in `go.opentelemetry.io/otel/sdk/metric`. (#4772)
- Fix baggage item key so that it is not canonicalized in `go.opentelemetry.io/otel/bridge/opentracing`. (#4776)
- Fix `go.opentelemetry.io/otel/bridge/opentracing` to properly handle baggage values that requires escaping during propagation. (#4804)
- Fix a bug where using multiple readers resulted in incorrect asynchronous counter values in `go.opentelemetry.io/otel/sdk/metric`. (#4742)

## [1.21.0/0.44.0] 2023-11-16

### Removed

- Remove the deprecated `go.opentelemetry.io/otel/bridge/opencensus.NewTracer`. (#4706)
- Remove the deprecated `go.opentelemetry.io/otel/exporters/otlp/otlpmetric` module. (#4707)
- Remove the deprecated `go.opentelemetry.io/otel/example/view` module. (#4708)
- Remove the deprecated `go.opentelemetry.io/otel/example/fib` module. (#4723)

### Fixed

- Do not parse non-protobuf responses in `go.opentelemetry.io/otel/exporters/otlp/otlpmetric/otlpmetrichttp`. (#4719)
- Do not parse non-protobuf responses in `go.opentelemetry.io/otel/exporters/otlp/otlptrace/otlptracehttp`. (#4719)

## [1.20.0/0.43.0] 2023-11-10

This release brings a breaking change for custom trace API implementations. Some interfaces (`TracerProvider`, `Tracer`, `Span`) now embed the `go.opentelemetry.io/otel/trace/embedded` types. Implementers need to update their implementations based on what they want the default behavior to be. See the "API Implementations" section of the [trace API] package documentation for more information about how to accomplish this.

### Added

- Add `go.opentelemetry.io/otel/bridge/opencensus.InstallTraceBridge`, which installs the OpenCensus trace bridge, and replaces `opencensus.NewTracer`. (#4567)
- Add scope version to trace and metric bridges in `go.opentelemetry.io/otel/bridge/opencensus`. (#4584)
- Add the `go.opentelemetry.io/otel/trace/embedded` package to be embedded in the exported trace API interfaces. (#4620)
- Add the `go.opentelemetry.io/otel/trace/noop` package as a default no-op implementation of the trace API. (#4620)
- Add context propagation in `go.opentelemetry.io/otel/example/dice`. (#4644)
- Add view configuration to `go.opentelemetry.io/otel/example/prometheus`. (#4649)
- Add `go.opentelemetry.io/otel/metric.WithExplicitBucketBoundaries`, which allows defining default explicit bucket boundaries when creating histogram instruments. (#4603)
- Add `Version` function in `go.opentelemetry.io/otel/exporters/otlp/otlpmetric/otlpmetricgrpc`. (#4660)
- Add `Version` function in `go.opentelemetry.io/otel/exporters/otlp/otlpmetric/otlpmetrichttp`. (#4660)
- Add Summary, SummaryDataPoint, and QuantileValue to `go.opentelemetry.io/sdk/metric/metricdata`. (#4622)
- `go.opentelemetry.io/otel/bridge/opencensus.NewMetricProducer` now supports exemplars from OpenCensus. (#4585)
- Add support for `WithExplicitBucketBoundaries` in `go.opentelemetry.io/otel/sdk/metric`. (#4605)
- Add support for Summary metrics in `go.opentelemetry.io/otel/bridge/opencensus`. (#4668)

### Deprecated

- Deprecate `go.opentelemetry.io/otel/bridge/opencensus.NewTracer` in favor of `opencensus.InstallTraceBridge`. (#4567)
- Deprecate `go.opentelemetry.io/otel/example/fib` package is in favor of `go.opentelemetry.io/otel/example/dice`. (#4618)
- Deprecate `go.opentelemetry.io/otel/trace.NewNoopTracerProvider`.
  Use the added `NewTracerProvider` function in `go.opentelemetry.io/otel/trace/noop` instead. (#4620)
- Deprecate `go.opentelemetry.io/otel/example/view` package in favor of `go.opentelemetry.io/otel/example/prometheus`. (#4649)
- Deprecate `go.opentelemetry.io/otel/exporters/otlp/otlpmetric`. (#4693)

### Changed

- `go.opentelemetry.io/otel/bridge/opencensus.NewMetricProducer` returns a `*MetricProducer` struct instead of the metric.Producer interface. (#4583)
- The `TracerProvider` in `go.opentelemetry.io/otel/trace` now embeds the `go.opentelemetry.io/otel/trace/embedded.TracerProvider` type.
  This extends the `TracerProvider` interface and is is a breaking change for any existing implementation.
  Implementers need to update their implementations based on what they want the default behavior of the interface to be.
  See the "API Implementations" section of the `go.opentelemetry.io/otel/trace` package documentation for more information about how to accomplish this. (#4620)
- The `Tracer` in `go.opentelemetry.io/otel/trace` now embeds the `go.opentelemetry.io/otel/trace/embedded.Tracer` type.
  This extends the `Tracer` interface and is is a breaking change for any existing implementation.
  Implementers need to update their implementations based on what they want the default behavior of the interface to be.
  See the "API Implementations" section of the `go.opentelemetry.io/otel/trace` package documentation for more information about how to accomplish this. (#4620)
- The `Span` in `go.opentelemetry.io/otel/trace` now embeds the `go.opentelemetry.io/otel/trace/embedded.Span` type.
  This extends the `Span` interface and is is a breaking change for any existing implementation.
  Implementers need to update their implementations based on what they want the default behavior of the interface to be.
  See the "API Implementations" section of the `go.opentelemetry.io/otel/trace` package documentation for more information about how to accomplish this. (#4620)
- `go.opentelemetry.io/otel/exporters/otlp/otlpmetric/otlpmetricgrpc` does no longer depend on `go.opentelemetry.io/otel/exporters/otlp/otlpmetric`. (#4660)
- `go.opentelemetry.io/otel/exporters/otlp/otlpmetric/otlpmetrichttp` does no longer depend on `go.opentelemetry.io/otel/exporters/otlp/otlpmetric`. (#4660)
- Retry for `502 Bad Gateway` and `504 Gateway Timeout` HTTP statuses in `go.opentelemetry.io/otel/exporters/otlp/otlpmetric/otlpmetrichttp`. (#4670)
- Retry for `502 Bad Gateway` and `504 Gateway Timeout` HTTP statuses in `go.opentelemetry.io/otel/exporters/otlp/otlptrace/otlptracehttp`. (#4670)
- Retry for `RESOURCE_EXHAUSTED` only if RetryInfo is returned in `go.opentelemetry.io/otel/exporters/otlp/otlpmetric/otlpmetricgrpc`. (#4669)
- Retry for `RESOURCE_EXHAUSTED` only if RetryInfo is returned in `go.opentelemetry.io/otel/exporters/otlp/otlptrace/otlptracegrpc`. (#4669)
- Retry temporary HTTP request failures in `go.opentelemetry.io/otel/exporters/otlp/otlpmetric/otlpmetrichttp`. (#4679)
- Retry temporary HTTP request failures in `go.opentelemetry.io/otel/exporters/otlp/otlptrace/otlptracehttp`. (#4679)

### Fixed

- Fix improper parsing of characters such us `+`, `/` by `Parse` in `go.opentelemetry.io/otel/baggage` as they were rendered as a whitespace. (#4667)
- Fix improper parsing of characters such us `+`, `/` passed via `OTEL_RESOURCE_ATTRIBUTES` in `go.opentelemetry.io/otel/sdk/resource` as they were rendered as a whitespace. (#4699)
- Fix improper parsing of characters such us `+`, `/` passed via `OTEL_EXPORTER_OTLP_HEADERS` and `OTEL_EXPORTER_OTLP_METRICS_HEADERS` in `go.opentelemetry.io/otel/exporters/otlp/otlpmetric/otlpmetricgrpc` as they were rendered as a whitespace. (#4699)
- Fix improper parsing of characters such us `+`, `/` passed via `OTEL_EXPORTER_OTLP_HEADERS` and `OTEL_EXPORTER_OTLP_METRICS_HEADERS` in `go.opentelemetry.io/otel/exporters/otlp/otlpmetric/otlpmetrichttp` as they were rendered as a whitespace. (#4699)
- Fix improper parsing of characters such us `+`, `/` passed via `OTEL_EXPORTER_OTLP_HEADERS` and `OTEL_EXPORTER_OTLP_TRACES_HEADERS` in `go.opentelemetry.io/otel/exporters/otlp/otlpmetric/otlptracegrpc` as they were rendered as a whitespace. (#4699)
- Fix improper parsing of characters such us `+`, `/` passed via `OTEL_EXPORTER_OTLP_HEADERS` and `OTEL_EXPORTER_OTLP_TRACES_HEADERS` in `go.opentelemetry.io/otel/exporters/otlp/otlpmetric/otlptracehttp` as they were rendered as a whitespace. (#4699)
- In `go.opentelemetry.op/otel/exporters/prometheus`, the exporter no longer `Collect`s metrics after `Shutdown` is invoked. (#4648)
- Fix documentation for `WithCompressor` in `go.opentelemetry.io/otel/exporters/otlp/otlptrace/otlptracegrpc`. (#4695)
- Fix documentation for `WithCompressor` in `go.opentelemetry.io/otel/exporters/otlp/otlpmetric/otlpmetricgrpc`. (#4695)

## [1.19.0/0.42.0/0.0.7] 2023-09-28

This release contains the first stable release of the OpenTelemetry Go [metric SDK].
Our project stability guarantees now apply to the `go.opentelemetry.io/otel/sdk/metric` package.
See our [versioning policy](VERSIONING.md) for more information about these stability guarantees.

### Added

- Add the "Roll the dice" getting started application example in `go.opentelemetry.io/otel/example/dice`. (#4539)
- The `WithWriter` and `WithPrettyPrint` options to `go.opentelemetry.io/otel/exporters/stdout/stdoutmetric` to set a custom `io.Writer`, and allow displaying the output in human-readable JSON. (#4507)

### Changed

- Allow '/' characters in metric instrument names. (#4501)
- The exporter in `go.opentelemetry.io/otel/exporters/stdout/stdoutmetric` does not prettify its output by default anymore. (#4507)
- Upgrade `gopkg.io/yaml` from `v2` to `v3` in `go.opentelemetry.io/otel/schema`. (#4535)

### Fixed

- In `go.opentelemetry.op/otel/exporters/prometheus`, don't try to create the Prometheus metric on every `Collect` if we know the scope is invalid. (#4499)

### Removed

- Remove `"go.opentelemetry.io/otel/bridge/opencensus".NewMetricExporter`, which is replaced by `NewMetricProducer`. (#4566)

## [1.19.0-rc.1/0.42.0-rc.1] 2023-09-14

This is a release candidate for the v1.19.0/v0.42.0 release.
That release is expected to include the `v1` release of the OpenTelemetry Go metric SDK and will provide stability guarantees of that SDK.
See our [versioning policy](VERSIONING.md) for more information about these stability guarantees.

### Changed

- Allow '/' characters in metric instrument names. (#4501)

### Fixed

- In `go.opentelemetry.op/otel/exporters/prometheus`, don't try to create the prometheus metric on every `Collect` if we know the scope is invalid. (#4499)

## [1.18.0/0.41.0/0.0.6] 2023-09-12

This release drops the compatibility guarantee of [Go 1.19].

### Added

- Add `WithProducer` option in `go.opentelemetry.op/otel/exporters/prometheus` to restore the ability to register producers on the prometheus exporter's manual reader. (#4473)
- Add `IgnoreValue` option in `go.opentelemetry.io/otel/sdk/metric/metricdata/metricdatatest` to allow ignoring values when comparing metrics. (#4447)

### Changed

- Use a `TestingT` interface instead of `*testing.T` struct in `go.opentelemetry.io/otel/sdk/metric/metricdata/metricdatatest`. (#4483)

### Deprecated

- The `NewMetricExporter` in `go.opentelemetry.io/otel/bridge/opencensus` was deprecated in `v0.35.0` (#3541).
  The deprecation notice format for the function has been corrected to trigger Go documentation and build tooling. (#4470)

### Removed

- Removed the deprecated `go.opentelemetry.io/otel/exporters/jaeger` package. (#4467)
- Removed the deprecated `go.opentelemetry.io/otel/example/jaeger` package. (#4467)
- Removed the deprecated `go.opentelemetry.io/otel/sdk/metric/aggregation` package. (#4468)
- Removed the deprecated internal packages in `go.opentelemetry.io/otel/exporters/otlp` and its sub-packages. (#4469)
- Dropped guaranteed support for versions of Go less than 1.20. (#4481)

## [1.17.0/0.40.0/0.0.5] 2023-08-28

### Added

- Export the `ManualReader` struct in `go.opentelemetry.io/otel/sdk/metric`. (#4244)
- Export the `PeriodicReader` struct in `go.opentelemetry.io/otel/sdk/metric`. (#4244)
- Add support for exponential histogram aggregations.
  A histogram can be configured as an exponential histogram using a view with `"go.opentelemetry.io/otel/sdk/metric".ExponentialHistogram` as the aggregation. (#4245)
- Export the `Exporter` struct in `go.opentelemetry.io/otel/exporters/otlp/otlpmetric/otlpmetricgrpc`. (#4272)
- Export the `Exporter` struct in `go.opentelemetry.io/otel/exporters/otlp/otlpmetric/otlpmetrichttp`. (#4272)
- The exporters in `go.opentelemetry.io/otel/exporters/otlp/otlpmetric` now support the `OTEL_EXPORTER_OTLP_METRICS_TEMPORALITY_PREFERENCE` environment variable. (#4287)
- Add `WithoutCounterSuffixes` option in `go.opentelemetry.io/otel/exporters/prometheus` to disable addition of `_total` suffixes. (#4306)
- Add info and debug logging to the metric SDK in `go.opentelemetry.io/otel/sdk/metric`. (#4315)
- The `go.opentelemetry.io/otel/semconv/v1.21.0` package.
  The package contains semantic conventions from the `v1.21.0` version of the OpenTelemetry Semantic Conventions. (#4362)
- Accept 201 to 299 HTTP status as success in `go.opentelemetry.io/otel/exporters/otlp/otlpmetric/otlpmetrichttp` and `go.opentelemetry.io/otel/exporters/otlp/otlptrace/otlptracehttp`. (#4365)
- Document the `Temporality` and `Aggregation` methods of the `"go.opentelemetry.io/otel/sdk/metric".Exporter"` need to be concurrent safe. (#4381)
- Expand the set of units supported by the Prometheus exporter, and don't add unit suffixes if they are already present in `go.opentelemetry.op/otel/exporters/prometheus` (#4374)
- Move the `Aggregation` interface and its implementations from `go.opentelemetry.io/otel/sdk/metric/aggregation` to `go.opentelemetry.io/otel/sdk/metric`. (#4435)
- The exporters in `go.opentelemetry.io/otel/exporters/otlp/otlpmetric` now support the `OTEL_EXPORTER_OTLP_METRICS_DEFAULT_HISTOGRAM_AGGREGATION` environment variable. (#4437)
- Add the `NewAllowKeysFilter` and `NewDenyKeysFilter` functions to `go.opentelemetry.io/otel/attribute` to allow convenient creation of allow-keys and deny-keys filters. (#4444)
- Support Go 1.21. (#4463)

### Changed

- Starting from `v1.21.0` of semantic conventions, `go.opentelemetry.io/otel/semconv/{version}/httpconv` and `go.opentelemetry.io/otel/semconv/{version}/netconv` packages will no longer be published. (#4145)
- Log duplicate instrument conflict at a warning level instead of info in `go.opentelemetry.io/otel/sdk/metric`. (#4202)
- Return an error on the creation of new instruments in `go.opentelemetry.io/otel/sdk/metric` if their name doesn't pass regexp validation. (#4210)
- `NewManualReader` in `go.opentelemetry.io/otel/sdk/metric` returns `*ManualReader` instead of `Reader`. (#4244)
- `NewPeriodicReader` in `go.opentelemetry.io/otel/sdk/metric` returns `*PeriodicReader` instead of `Reader`. (#4244)
- Count the Collect time in the `PeriodicReader` timeout in `go.opentelemetry.io/otel/sdk/metric`. (#4221)
- The function `New` in `go.opentelemetry.io/otel/exporters/otlp/otlpmetric/otlpmetricgrpc` returns `*Exporter` instead of `"go.opentelemetry.io/otel/sdk/metric".Exporter`. (#4272)
- The function `New` in `go.opentelemetry.io/otel/exporters/otlp/otlpmetric/otlpmetrichttp` returns `*Exporter` instead of `"go.opentelemetry.io/otel/sdk/metric".Exporter`. (#4272)
- If an attribute set is omitted from an async callback, the previous value will no longer be exported in `go.opentelemetry.io/otel/sdk/metric`. (#4290)
- If an attribute set is observed multiple times in an async callback in `go.opentelemetry.io/otel/sdk/metric`, the values will be summed instead of the last observation winning. (#4289)
- Allow the explicit bucket histogram aggregation to be used for the up-down counter, observable counter, observable up-down counter, and observable gauge in the `go.opentelemetry.io/otel/sdk/metric` package. (#4332)
- Restrict `Meter`s in `go.opentelemetry.io/otel/sdk/metric` to only register and collect instruments it created. (#4333)
- `PeriodicReader.Shutdown` and `PeriodicReader.ForceFlush` in `go.opentelemetry.io/otel/sdk/metric` now apply the periodic reader's timeout to the operation if the user provided context does not contain a deadline. (#4356, #4377)
- Upgrade all use of `go.opentelemetry.io/otel/semconv` to use `v1.21.0`. (#4408)
- Increase instrument name maximum length from 63 to 255 characters in `go.opentelemetry.io/otel/sdk/metric`. (#4434)
- Add `go.opentelemetry.op/otel/sdk/metric.WithProducer` as an `Option` for `"go.opentelemetry.io/otel/sdk/metric".NewManualReader` and `"go.opentelemetry.io/otel/sdk/metric".NewPeriodicReader`. (#4346)

### Removed

- Remove `Reader.RegisterProducer` in `go.opentelemetry.io/otel/metric`.
  Use the added `WithProducer` option instead. (#4346)
- Remove `Reader.ForceFlush` in `go.opentelemetry.io/otel/metric`.
  Notice that `PeriodicReader.ForceFlush` is still available. (#4375)

### Fixed

- Correctly format log messages from the `go.opentelemetry.io/otel/exporters/zipkin` exporter. (#4143)
- Log an error for calls to `NewView` in `go.opentelemetry.io/otel/sdk/metric` that have empty criteria. (#4307)
- Fix `"go.opentelemetry.io/otel/sdk/resource".WithHostID()` to not set an empty `host.id`. (#4317)
- Use the instrument identifying fields to cache aggregators and determine duplicate instrument registrations in `go.opentelemetry.io/otel/sdk/metric`. (#4337)
- Detect duplicate instruments for case-insensitive names in `go.opentelemetry.io/otel/sdk/metric`. (#4338)
- The `ManualReader` will not panic if `AggregationSelector` returns `nil` in `go.opentelemetry.io/otel/sdk/metric`. (#4350)
- If a `Reader`'s `AggregationSelector` returns `nil` or `DefaultAggregation` the pipeline will use the default aggregation. (#4350)
- Log a suggested view that fixes instrument conflicts in `go.opentelemetry.io/otel/sdk/metric`. (#4349)
- Fix possible panic, deadlock and race condition in batch span processor in `go.opentelemetry.io/otel/sdk/trace`. (#4353)
- Improve context cancellation handling in batch span processor's `ForceFlush` in  `go.opentelemetry.io/otel/sdk/trace`. (#4369)
- Decouple `go.opentelemetry.io/otel/exporters/otlp/otlptrace/internal` from `go.opentelemetry.io/otel/exporters/otlp/internal` using gotmpl. (#4397, #3846)
- Decouple `go.opentelemetry.io/otel/exporters/otlp/otlpmetric/otlpmetricgrpc/internal` from `go.opentelemetry.io/otel/exporters/otlp/internal` and `go.opentelemetry.io/otel/exporters/otlp/otlpmetric/internal` using gotmpl. (#4404, #3846)
- Decouple `go.opentelemetry.io/otel/exporters/otlp/otlpmetric/otlpmetrichttp/internal` from `go.opentelemetry.io/otel/exporters/otlp/internal` and `go.opentelemetry.io/otel/exporters/otlp/otlpmetric/internal` using gotmpl. (#4407, #3846)
- Decouple `go.opentelemetry.io/otel/exporters/otlp/otlptrace/otlptracegrpc/internal` from `go.opentelemetry.io/otel/exporters/otlp/internal` and `go.opentelemetry.io/otel/exporters/otlp/otlptrace/internal` using gotmpl. (#4400, #3846)
- Decouple `go.opentelemetry.io/otel/exporters/otlp/otlptrace/otlptracehttp/internal` from `go.opentelemetry.io/otel/exporters/otlp/internal` and `go.opentelemetry.io/otel/exporters/otlp/otlptrace/internal` using gotmpl. (#4401, #3846)
- Do not block the metric SDK when OTLP metric exports are blocked in `go.opentelemetry.io/otel/exporters/otlp/otlpmetric/otlpmetricgrpc` and `go.opentelemetry.io/otel/exporters/otlp/otlpmetric/otlpmetrichttp`. (#3925, #4395)
- Do not append `_total` if the counter already has that suffix for the Prometheus exproter in `go.opentelemetry.io/otel/exporter/prometheus`. (#4373)
- Fix resource detection data race in `go.opentelemetry.io/otel/sdk/resource`. (#4409)
- Use the first-seen instrument name during instrument name conflicts in `go.opentelemetry.io/otel/sdk/metric`. (#4428)

### Deprecated

- The `go.opentelemetry.io/otel/exporters/jaeger` package is deprecated.
  OpenTelemetry dropped support for Jaeger exporter in July 2023.
  Use `go.opentelemetry.io/otel/exporters/otlp/otlptrace/otlptracehttp`
  or `go.opentelemetry.io/otel/exporters/otlp/otlptrace/otlptracegrpc` instead. (#4423)
- The `go.opentelemetry.io/otel/example/jaeger` package is deprecated. (#4423)
- The `go.opentelemetry.io/otel/exporters/otlp/otlpmetric/internal` package is deprecated. (#4420)
- The `go.opentelemetry.io/otel/exporters/otlp/otlpmetric/internal/oconf` package is deprecated. (#4420)
- The `go.opentelemetry.io/otel/exporters/otlp/otlpmetric/internal/otest` package is deprecated. (#4420)
- The `go.opentelemetry.io/otel/exporters/otlp/otlpmetric/internal/transform` package is deprecated. (#4420)
- The `go.opentelemetry.io/otel/exporters/otlp/internal` package is deprecated. (#4421)
- The `go.opentelemetry.io/otel/exporters/otlp/internal/envconfig` package is deprecated. (#4421)
- The `go.opentelemetry.io/otel/exporters/otlp/internal/retry` package is deprecated. (#4421)
- The `go.opentelemetry.io/otel/exporters/otlp/otlptrace/internal` package is deprecated. (#4425)
- The `go.opentelemetry.io/otel/exporters/otlp/otlptrace/internal/envconfig` package is deprecated. (#4425)
- The `go.opentelemetry.io/otel/exporters/otlp/otlptrace/internal/otlpconfig` package is deprecated. (#4425)
- The `go.opentelemetry.io/otel/exporters/otlp/otlptrace/internal/otlptracetest` package is deprecated. (#4425)
- The `go.opentelemetry.io/otel/exporters/otlp/otlptrace/internal/retry` package is deprecated. (#4425)
- The `go.opentelemetry.io/otel/sdk/metric/aggregation` package is deprecated.
  Use the aggregation types added to `go.opentelemetry.io/otel/sdk/metric` instead. (#4435)

## [1.16.0/0.39.0] 2023-05-18

This release contains the first stable release of the OpenTelemetry Go [metric API].
Our project stability guarantees now apply to the `go.opentelemetry.io/otel/metric` package.
See our [versioning policy](VERSIONING.md) for more information about these stability guarantees.

### Added

- The `go.opentelemetry.io/otel/semconv/v1.19.0` package.
  The package contains semantic conventions from the `v1.19.0` version of the OpenTelemetry specification. (#3848)
- The `go.opentelemetry.io/otel/semconv/v1.20.0` package.
  The package contains semantic conventions from the `v1.20.0` version of the OpenTelemetry specification. (#4078)
- The Exponential Histogram data types in `go.opentelemetry.io/otel/sdk/metric/metricdata`. (#4165)
- OTLP metrics exporter now supports the Exponential Histogram Data Type. (#4222)
- Fix serialization of `time.Time` zero values in `go.opentelemetry.io/otel/exporters/otlp/otlpmetric/otlpmetricgrpc` and `go.opentelemetry.io/otel/exporters/otlp/otlpmetric/otlpmetrichttp` packages. (#4271)

### Changed

- Use `strings.Cut()` instead of `string.SplitN()` for better readability and memory use. (#4049)
- `MeterProvider` returns noop meters once it has been shutdown. (#4154)

### Removed

- The deprecated `go.opentelemetry.io/otel/metric/instrument` package is removed.
  Use `go.opentelemetry.io/otel/metric` instead. (#4055)

### Fixed

- Fix build for BSD based systems in `go.opentelemetry.io/otel/sdk/resource`. (#4077)

## [1.16.0-rc.1/0.39.0-rc.1] 2023-05-03

This is a release candidate for the v1.16.0/v0.39.0 release.
That release is expected to include the `v1` release of the OpenTelemetry Go metric API and will provide stability guarantees of that API.
See our [versioning policy](VERSIONING.md) for more information about these stability guarantees.

### Added

- Support global `MeterProvider` in `go.opentelemetry.io/otel`. (#4039)
  - Use `Meter` for a `metric.Meter` from the global `metric.MeterProvider`.
  - Use `GetMeterProivder` for a global `metric.MeterProvider`.
  - Use `SetMeterProivder` to set the global `metric.MeterProvider`.

### Changed

- Move the `go.opentelemetry.io/otel/metric` module to the `stable-v1` module set.
  This stages the metric API to be released as a stable module. (#4038)

### Removed

- The `go.opentelemetry.io/otel/metric/global` package is removed.
  Use `go.opentelemetry.io/otel` instead. (#4039)

## [1.15.1/0.38.1] 2023-05-02

### Fixed

- Remove unused imports from `sdk/resource/host_id_bsd.go` which caused build failures. (#4040, #4041)

## [1.15.0/0.38.0] 2023-04-27

### Added

- The `go.opentelemetry.io/otel/metric/embedded` package. (#3916)
- The `Version` function to `go.opentelemetry.io/otel/sdk` to return the SDK version. (#3949)
- Add a `WithNamespace` option to `go.opentelemetry.io/otel/exporters/prometheus` to allow users to prefix metrics with a namespace. (#3970)
- The following configuration types were added to `go.opentelemetry.io/otel/metric/instrument` to be used in the configuration of measurement methods. (#3971)
  - The `AddConfig` used to hold configuration for addition measurements
    - `NewAddConfig` used to create a new `AddConfig`
    - `AddOption` used to configure an `AddConfig`
  - The `RecordConfig` used to hold configuration for recorded measurements
    - `NewRecordConfig` used to create a new `RecordConfig`
    - `RecordOption` used to configure a `RecordConfig`
  - The `ObserveConfig` used to hold configuration for observed measurements
    - `NewObserveConfig` used to create a new `ObserveConfig`
    - `ObserveOption` used to configure an `ObserveConfig`
- `WithAttributeSet` and `WithAttributes` are added to `go.opentelemetry.io/otel/metric/instrument`.
  They return an option used during a measurement that defines the attribute Set associated with the measurement. (#3971)
- The `Version` function to `go.opentelemetry.io/otel/exporters/otlp/otlpmetric` to return the OTLP metrics client version. (#3956)
- The `Version` function to `go.opentelemetry.io/otel/exporters/otlp/otlptrace` to return the OTLP trace client version. (#3956)

### Changed

- The `Extrema` in `go.opentelemetry.io/otel/sdk/metric/metricdata` is redefined with a generic argument of `[N int64 | float64]`. (#3870)
- Update all exported interfaces from `go.opentelemetry.io/otel/metric` to embed their corresponding interface from `go.opentelemetry.io/otel/metric/embedded`.
  This adds an implementation requirement to set the interface default behavior for unimplemented methods. (#3916)
- Move No-Op implementation from `go.opentelemetry.io/otel/metric` into its own package `go.opentelemetry.io/otel/metric/noop`. (#3941)
  - `metric.NewNoopMeterProvider` is replaced with `noop.NewMeterProvider`
- Add all the methods from `"go.opentelemetry.io/otel/trace".SpanContext` to `bridgeSpanContext` by embedding `otel.SpanContext` in `bridgeSpanContext`. (#3966)
- Wrap `UploadMetrics` error in `go.opentelemetry.io/otel/exporters/otlp/otlpmetric/` to improve error message when encountering generic grpc errors. (#3974)
- The measurement methods for all instruments in `go.opentelemetry.io/otel/metric/instrument` accept an option instead of the variadic `"go.opentelemetry.io/otel/attribute".KeyValue`. (#3971)
  - The `Int64Counter.Add` method now accepts `...AddOption`
  - The `Float64Counter.Add` method now accepts `...AddOption`
  - The `Int64UpDownCounter.Add` method now accepts `...AddOption`
  - The `Float64UpDownCounter.Add` method now accepts `...AddOption`
  - The `Int64Histogram.Record` method now accepts `...RecordOption`
  - The `Float64Histogram.Record` method now accepts `...RecordOption`
  - The `Int64Observer.Observe` method now accepts `...ObserveOption`
  - The `Float64Observer.Observe` method now accepts `...ObserveOption`
- The `Observer` methods in `go.opentelemetry.io/otel/metric` accept an option instead of the variadic `"go.opentelemetry.io/otel/attribute".KeyValue`. (#3971)
  - The `Observer.ObserveInt64` method now accepts `...ObserveOption`
  - The `Observer.ObserveFloat64` method now accepts `...ObserveOption`
- Move global metric back to `go.opentelemetry.io/otel/metric/global` from `go.opentelemetry.io/otel`. (#3986)

### Fixed

- `TracerProvider` allows calling `Tracer()` while it's shutting down.
  It used to deadlock. (#3924)
- Use the SDK version for the Telemetry SDK resource detector in `go.opentelemetry.io/otel/sdk/resource`. (#3949)
- Fix a data race in `SpanProcessor` returned by `NewSimpleSpanProcessor` in `go.opentelemetry.io/otel/sdk/trace`. (#3951)
- Automatically figure out the default aggregation with `aggregation.Default`. (#3967)

### Deprecated

- The `go.opentelemetry.io/otel/metric/instrument` package is deprecated.
  Use the equivalent types added to `go.opentelemetry.io/otel/metric` instead. (#4018)

## [1.15.0-rc.2/0.38.0-rc.2] 2023-03-23

This is a release candidate for the v1.15.0/v0.38.0 release.
That release will include the `v1` release of the OpenTelemetry Go metric API and will provide stability guarantees of that API.
See our [versioning policy](VERSIONING.md) for more information about these stability guarantees.

### Added

- The `WithHostID` option to `go.opentelemetry.io/otel/sdk/resource`. (#3812)
- The `WithoutTimestamps` option to `go.opentelemetry.io/otel/exporters/stdout/stdoutmetric` to sets all timestamps to zero. (#3828)
- The new `Exemplar` type is added to `go.opentelemetry.io/otel/sdk/metric/metricdata`.
  Both the `DataPoint` and `HistogramDataPoint` types from that package have a new field of `Exemplars` containing the sampled exemplars for their timeseries. (#3849)
- Configuration for each metric instrument in `go.opentelemetry.io/otel/sdk/metric/instrument`. (#3895)
- The internal logging introduces a warning level verbosity equal to `V(1)`. (#3900)
- Added a log message warning about usage of `SimpleSpanProcessor` in production environments. (#3854)

### Changed

- Optimize memory allocation when creation a new `Set` using `NewSet` or `NewSetWithFiltered` in `go.opentelemetry.io/otel/attribute`. (#3832)
- Optimize memory allocation when creation new metric instruments in `go.opentelemetry.io/otel/sdk/metric`. (#3832)
- Avoid creating new objects on all calls to `WithDeferredSetup` and `SkipContextSetup` in OpenTracing bridge. (#3833)
- The `New` and `Detect` functions from `go.opentelemetry.io/otel/sdk/resource` return errors that wrap underlying errors instead of just containing the underlying error strings. (#3844)
- Both the `Histogram` and `HistogramDataPoint` are redefined with a generic argument of `[N int64 | float64]` in `go.opentelemetry.io/otel/sdk/metric/metricdata`. (#3849)
- The metric `Export` interface from `go.opentelemetry.io/otel/sdk/metric` accepts a `*ResourceMetrics` instead of `ResourceMetrics`. (#3853)
- Rename `Asynchronous` to `Observable` in `go.opentelemetry.io/otel/metric/instrument`. (#3892)
- Rename `Int64ObserverOption` to `Int64ObservableOption` in `go.opentelemetry.io/otel/metric/instrument`. (#3895)
- Rename `Float64ObserverOption` to `Float64ObservableOption` in `go.opentelemetry.io/otel/metric/instrument`. (#3895)
- The internal logging changes the verbosity level of info to `V(4)`, the verbosity level of debug to `V(8)`. (#3900)

### Fixed

- `TracerProvider` consistently doesn't allow to register a `SpanProcessor` after shutdown. (#3845)

### Removed

- The deprecated `go.opentelemetry.io/otel/metric/global` package is removed. (#3829)
- The unneeded `Synchronous` interface in `go.opentelemetry.io/otel/metric/instrument` was removed. (#3892)
- The `Float64ObserverConfig` and `NewFloat64ObserverConfig` in `go.opentelemetry.io/otel/sdk/metric/instrument`.
  Use the added `float64` instrument configuration instead. (#3895)
- The `Int64ObserverConfig` and `NewInt64ObserverConfig` in `go.opentelemetry.io/otel/sdk/metric/instrument`.
  Use the added `int64` instrument configuration instead. (#3895)
- The `NewNoopMeter` function in `go.opentelemetry.io/otel/metric`, use `NewMeterProvider().Meter("")` instead. (#3893)

## [1.15.0-rc.1/0.38.0-rc.1] 2023-03-01

This is a release candidate for the v1.15.0/v0.38.0 release.
That release will include the `v1` release of the OpenTelemetry Go metric API and will provide stability guarantees of that API.
See our [versioning policy](VERSIONING.md) for more information about these stability guarantees.

This release drops the compatibility guarantee of [Go 1.18].

### Added

- Support global `MeterProvider` in `go.opentelemetry.io/otel`. (#3818)
  - Use `Meter` for a `metric.Meter` from the global `metric.MeterProvider`.
  - Use `GetMeterProivder` for a global `metric.MeterProvider`.
  - Use `SetMeterProivder` to set the global `metric.MeterProvider`.

### Changed

- Dropped compatibility testing for [Go 1.18].
  The project no longer guarantees support for this version of Go. (#3813)

### Fixed

- Handle empty environment variable as it they were not set. (#3764)
- Clarify the `httpconv` and `netconv` packages in `go.opentelemetry.io/otel/semconv/*` provide tracing semantic conventions. (#3823)
- Fix race conditions in `go.opentelemetry.io/otel/exporters/metric/prometheus` that could cause a panic. (#3899)
- Fix sending nil `scopeInfo` to metrics channel in `go.opentelemetry.io/otel/exporters/metric/prometheus` that could cause a panic in `github.com/prometheus/client_golang/prometheus`. (#3899)

### Deprecated

- The `go.opentelemetry.io/otel/metric/global` package is deprecated.
  Use `go.opentelemetry.io/otel` instead. (#3818)

### Removed

- The deprecated `go.opentelemetry.io/otel/metric/unit` package is removed. (#3814)

## [1.14.0/0.37.0/0.0.4] 2023-02-27

This release is the last to support [Go 1.18].
The next release will require at least [Go 1.19].

### Added

- The `event` type semantic conventions are added to `go.opentelemetry.io/otel/semconv/v1.17.0`. (#3697)
- Support [Go 1.20]. (#3693)
- The `go.opentelemetry.io/otel/semconv/v1.18.0` package.
  The package contains semantic conventions from the `v1.18.0` version of the OpenTelemetry specification. (#3719)
  - The following `const` renames from `go.opentelemetry.io/otel/semconv/v1.17.0` are included:
    - `OtelScopeNameKey` -> `OTelScopeNameKey`
    - `OtelScopeVersionKey` -> `OTelScopeVersionKey`
    - `OtelLibraryNameKey` -> `OTelLibraryNameKey`
    - `OtelLibraryVersionKey` -> `OTelLibraryVersionKey`
    - `OtelStatusCodeKey` -> `OTelStatusCodeKey`
    - `OtelStatusDescriptionKey` -> `OTelStatusDescriptionKey`
    - `OtelStatusCodeOk` -> `OTelStatusCodeOk`
    - `OtelStatusCodeError` -> `OTelStatusCodeError`
  - The following `func` renames from `go.opentelemetry.io/otel/semconv/v1.17.0` are included:
    - `OtelScopeName` -> `OTelScopeName`
    - `OtelScopeVersion` -> `OTelScopeVersion`
    - `OtelLibraryName` -> `OTelLibraryName`
    - `OtelLibraryVersion` -> `OTelLibraryVersion`
    - `OtelStatusDescription` -> `OTelStatusDescription`
- A `IsSampled` method is added to the `SpanContext` implementation in `go.opentelemetry.io/otel/bridge/opentracing` to expose the span sampled state.
  See the [README](./bridge/opentracing/README.md) for more information. (#3570)
- The `WithInstrumentationAttributes` option to `go.opentelemetry.io/otel/metric`. (#3738)
- The `WithInstrumentationAttributes` option to `go.opentelemetry.io/otel/trace`. (#3739)
- The following environment variables are supported by the periodic `Reader` in `go.opentelemetry.io/otel/sdk/metric`. (#3763)
  - `OTEL_METRIC_EXPORT_INTERVAL` sets the time between collections and exports.
  - `OTEL_METRIC_EXPORT_TIMEOUT` sets the timeout an export is attempted.

### Changed

- Fall-back to `TextMapCarrier` when it's not `HttpHeader`s in `go.opentelemetry.io/otel/bridge/opentracing`. (#3679)
- The `Collect` method of the `"go.opentelemetry.io/otel/sdk/metric".Reader` interface is updated to accept the `metricdata.ResourceMetrics` value the collection will be made into.
  This change is made to enable memory reuse by SDK users. (#3732)
- The `WithUnit` option in `go.opentelemetry.io/otel/sdk/metric/instrument` is updated to accept a `string` for the unit value. (#3776)

### Fixed

- Ensure `go.opentelemetry.io/otel` does not use generics. (#3723, #3725)
- Multi-reader `MeterProvider`s now export metrics for all readers, instead of just the first reader. (#3720, #3724)
- Remove use of deprecated `"math/rand".Seed` in `go.opentelemetry.io/otel/example/prometheus`. (#3733)
- Do not silently drop unknown schema data with `Parse` in  `go.opentelemetry.io/otel/schema/v1.1`. (#3743)
- Data race issue in OTLP exporter retry mechanism. (#3755, #3756)
- Wrapping empty errors when exporting in `go.opentelemetry.io/otel/sdk/metric`. (#3698, #3772)
- Incorrect "all" and "resource" definition for schema files in `go.opentelemetry.io/otel/schema/v1.1`. (#3777)

### Deprecated

- The `go.opentelemetry.io/otel/metric/unit` package is deprecated.
  Use the equivalent unit string instead. (#3776)
  - Use `"1"` instead of `unit.Dimensionless`
  - Use `"By"` instead of `unit.Bytes`
  - Use `"ms"` instead of `unit.Milliseconds`

## [1.13.0/0.36.0] 2023-02-07

### Added

- Attribute `KeyValue` creations functions to `go.opentelemetry.io/otel/semconv/v1.17.0` for all non-enum semantic conventions.
  These functions ensure semantic convention type correctness. (#3675)

### Fixed

- Removed the `http.target` attribute from being added by `ServerRequest` in the following packages. (#3687)
  - `go.opentelemetry.io/otel/semconv/v1.13.0/httpconv`
  - `go.opentelemetry.io/otel/semconv/v1.14.0/httpconv`
  - `go.opentelemetry.io/otel/semconv/v1.15.0/httpconv`
  - `go.opentelemetry.io/otel/semconv/v1.16.0/httpconv`
  - `go.opentelemetry.io/otel/semconv/v1.17.0/httpconv`

### Removed

- The deprecated `go.opentelemetry.io/otel/metric/instrument/asyncfloat64` package is removed. (#3631)
- The deprecated `go.opentelemetry.io/otel/metric/instrument/asyncint64` package is removed. (#3631)
- The deprecated `go.opentelemetry.io/otel/metric/instrument/syncfloat64` package is removed. (#3631)
- The deprecated `go.opentelemetry.io/otel/metric/instrument/syncint64` package is removed. (#3631)

## [1.12.0/0.35.0] 2023-01-28

### Added

- The `WithInt64Callback` option to `go.opentelemetry.io/otel/metric/instrument`.
  This options is used to configure `int64` Observer callbacks during their creation. (#3507)
- The `WithFloat64Callback` option to `go.opentelemetry.io/otel/metric/instrument`.
  This options is used to configure `float64` Observer callbacks during their creation. (#3507)
- The `Producer` interface and `Reader.RegisterProducer(Producer)` to `go.opentelemetry.io/otel/sdk/metric`.
  These additions are used to enable external metric Producers. (#3524)
- The `Callback` function type to `go.opentelemetry.io/otel/metric`.
  This new named function type is registered with a `Meter`. (#3564)
- The `go.opentelemetry.io/otel/semconv/v1.13.0` package.
  The package contains semantic conventions from the `v1.13.0` version of the OpenTelemetry specification. (#3499)
  - The `EndUserAttributesFromHTTPRequest` function in `go.opentelemetry.io/otel/semconv/v1.12.0` is merged into `ClientRequest` and `ServerRequest` in `go.opentelemetry.io/otel/semconv/v1.13.0/httpconv`.
  - The `HTTPAttributesFromHTTPStatusCode` function in `go.opentelemetry.io/otel/semconv/v1.12.0` is merged into `ClientResponse` in `go.opentelemetry.io/otel/semconv/v1.13.0/httpconv`.
  - The `HTTPClientAttributesFromHTTPRequest` function in `go.opentelemetry.io/otel/semconv/v1.12.0` is replaced by `ClientRequest` in `go.opentelemetry.io/otel/semconv/v1.13.0/httpconv`.
  - The `HTTPServerAttributesFromHTTPRequest` function in `go.opentelemetry.io/otel/semconv/v1.12.0` is replaced by `ServerRequest` in `go.opentelemetry.io/otel/semconv/v1.13.0/httpconv`.
  - The `HTTPServerMetricAttributesFromHTTPRequest` function in `go.opentelemetry.io/otel/semconv/v1.12.0` is replaced by `ServerRequest` in `go.opentelemetry.io/otel/semconv/v1.13.0/httpconv`.
  - The `NetAttributesFromHTTPRequest` function in `go.opentelemetry.io/otel/semconv/v1.12.0` is split into `Transport` in `go.opentelemetry.io/otel/semconv/v1.13.0/netconv` and `ClientRequest` or `ServerRequest` in `go.opentelemetry.io/otel/semconv/v1.13.0/httpconv`.
  - The `SpanStatusFromHTTPStatusCode` function in `go.opentelemetry.io/otel/semconv/v1.12.0` is replaced by `ClientStatus` in `go.opentelemetry.io/otel/semconv/v1.13.0/httpconv`.
  - The `SpanStatusFromHTTPStatusCodeAndSpanKind` function in `go.opentelemetry.io/otel/semconv/v1.12.0` is split into `ClientStatus` and `ServerStatus` in `go.opentelemetry.io/otel/semconv/v1.13.0/httpconv`.
  - The `Client` function is included in `go.opentelemetry.io/otel/semconv/v1.13.0/netconv` to generate attributes for a `net.Conn`.
  - The `Server` function is included in `go.opentelemetry.io/otel/semconv/v1.13.0/netconv` to generate attributes for a `net.Listener`.
- The `go.opentelemetry.io/otel/semconv/v1.14.0` package.
  The package contains semantic conventions from the `v1.14.0` version of the OpenTelemetry specification. (#3566)
- The `go.opentelemetry.io/otel/semconv/v1.15.0` package.
  The package contains semantic conventions from the `v1.15.0` version of the OpenTelemetry specification. (#3578)
- The `go.opentelemetry.io/otel/semconv/v1.16.0` package.
  The package contains semantic conventions from the `v1.16.0` version of the OpenTelemetry specification. (#3579)
- Metric instruments to `go.opentelemetry.io/otel/metric/instrument`.
  These instruments are use as replacements of the deprecated `go.opentelemetry.io/otel/metric/instrument/{asyncfloat64,asyncint64,syncfloat64,syncint64}` packages.(#3575, #3586)
  - `Float64ObservableCounter` replaces the `asyncfloat64.Counter`
  - `Float64ObservableUpDownCounter` replaces the `asyncfloat64.UpDownCounter`
  - `Float64ObservableGauge` replaces the `asyncfloat64.Gauge`
  - `Int64ObservableCounter` replaces the `asyncint64.Counter`
  - `Int64ObservableUpDownCounter` replaces the `asyncint64.UpDownCounter`
  - `Int64ObservableGauge` replaces the `asyncint64.Gauge`
  - `Float64Counter` replaces the `syncfloat64.Counter`
  - `Float64UpDownCounter` replaces the `syncfloat64.UpDownCounter`
  - `Float64Histogram` replaces the `syncfloat64.Histogram`
  - `Int64Counter` replaces the `syncint64.Counter`
  - `Int64UpDownCounter` replaces the `syncint64.UpDownCounter`
  - `Int64Histogram` replaces the `syncint64.Histogram`
- `NewTracerProvider` to `go.opentelemetry.io/otel/bridge/opentracing`.
  This is used to create `WrapperTracer` instances from a `TracerProvider`. (#3116)
- The `Extrema` type to `go.opentelemetry.io/otel/sdk/metric/metricdata`.
  This type is used to represent min/max values and still be able to distinguish unset and zero values. (#3487)
- The `go.opentelemetry.io/otel/semconv/v1.17.0` package.
  The package contains semantic conventions from the `v1.17.0` version of the OpenTelemetry specification. (#3599)

### Changed

- Jaeger and Zipkin exporter use `github.com/go-logr/logr` as the logging interface, and add the `WithLogr` option. (#3497, #3500)
- Instrument configuration in `go.opentelemetry.io/otel/metric/instrument` is split into specific options and configuration based on the instrument type. (#3507)
  - Use the added `Int64Option` type to configure instruments from `go.opentelemetry.io/otel/metric/instrument/syncint64`.
  - Use the added `Float64Option` type to configure instruments from `go.opentelemetry.io/otel/metric/instrument/syncfloat64`.
  - Use the added `Int64ObserverOption` type to configure instruments from `go.opentelemetry.io/otel/metric/instrument/asyncint64`.
  - Use the added `Float64ObserverOption` type to configure instruments from `go.opentelemetry.io/otel/metric/instrument/asyncfloat64`.
- Return a `Registration` from the `RegisterCallback` method of a `Meter` in the `go.opentelemetry.io/otel/metric` package.
  This `Registration` can be used to unregister callbacks. (#3522)
- Global error handler uses an atomic value instead of a mutex. (#3543)
- Add `NewMetricProducer` to `go.opentelemetry.io/otel/bridge/opencensus`, which can be used to pass OpenCensus metrics to an OpenTelemetry Reader. (#3541)
- Global logger uses an atomic value instead of a mutex. (#3545)
- The `Shutdown` method of the `"go.opentelemetry.io/otel/sdk/trace".TracerProvider` releases all computational resources when called the first time. (#3551)
- The `Sampler` returned from `TraceIDRatioBased` `go.opentelemetry.io/otel/sdk/trace` now uses the rightmost bits for sampling decisions.
  This fixes random sampling when using ID generators like `xray.IDGenerator` and increasing parity with other language implementations. (#3557)
- Errors from `go.opentelemetry.io/otel/exporters/otlp/otlptrace` exporters are wrapped in errors identifying their signal name.
  Existing users of the exporters attempting to identify specific errors will need to use `errors.Unwrap()` to get the underlying error. (#3516)
- Exporters from `go.opentelemetry.io/otel/exporters/otlp` will print the final retryable error message when attempts to retry time out. (#3514)
- The instrument kind names in `go.opentelemetry.io/otel/sdk/metric` are updated to match the API. (#3562)
  - `InstrumentKindSyncCounter` is renamed to `InstrumentKindCounter`
  - `InstrumentKindSyncUpDownCounter` is renamed to `InstrumentKindUpDownCounter`
  - `InstrumentKindSyncHistogram` is renamed to `InstrumentKindHistogram`
  - `InstrumentKindAsyncCounter` is renamed to `InstrumentKindObservableCounter`
  - `InstrumentKindAsyncUpDownCounter` is renamed to `InstrumentKindObservableUpDownCounter`
  - `InstrumentKindAsyncGauge` is renamed to `InstrumentKindObservableGauge`
- The `RegisterCallback` method of the `Meter` in `go.opentelemetry.io/otel/metric` changed.
  - The named `Callback` replaces the inline function parameter. (#3564)
  - `Callback` is required to return an error. (#3576)
  - `Callback` accepts the added `Observer` parameter added.
    This new parameter is used by `Callback` implementations to observe values for asynchronous instruments instead of calling the `Observe` method of the instrument directly. (#3584)
  - The slice of `instrument.Asynchronous` is now passed as a variadic argument. (#3587)
- The exporter from `go.opentelemetry.io/otel/exporters/zipkin` is updated to use the `v1.16.0` version of semantic conventions.
  This means it no longer uses the removed `net.peer.ip` or `http.host` attributes to determine the remote endpoint.
  Instead it uses the `net.sock.peer` attributes. (#3581)
- The `Min` and `Max` fields of the `HistogramDataPoint` in `go.opentelemetry.io/otel/sdk/metric/metricdata` are now defined with the added `Extrema` type instead of a `*float64`. (#3487)

### Fixed

- Asynchronous instruments that use sum aggregators and attribute filters correctly add values from equivalent attribute sets that have been filtered. (#3439, #3549)
- The `RegisterCallback` method of the `Meter` from `go.opentelemetry.io/otel/sdk/metric` only registers a callback for instruments created by that meter.
  Trying to register a callback with instruments from a different meter will result in an error being returned. (#3584)

### Deprecated

- The `NewMetricExporter` in `go.opentelemetry.io/otel/bridge/opencensus` is deprecated.
  Use `NewMetricProducer` instead. (#3541)
- The `go.opentelemetry.io/otel/metric/instrument/asyncfloat64` package is deprecated.
  Use the instruments from `go.opentelemetry.io/otel/metric/instrument` instead. (#3575)
- The `go.opentelemetry.io/otel/metric/instrument/asyncint64` package is deprecated.
  Use the instruments from `go.opentelemetry.io/otel/metric/instrument` instead. (#3575)
- The `go.opentelemetry.io/otel/metric/instrument/syncfloat64` package is deprecated.
  Use the instruments from `go.opentelemetry.io/otel/metric/instrument` instead. (#3575)
- The `go.opentelemetry.io/otel/metric/instrument/syncint64` package is deprecated.
  Use the instruments from `go.opentelemetry.io/otel/metric/instrument` instead. (#3575)
- The `NewWrappedTracerProvider` in `go.opentelemetry.io/otel/bridge/opentracing` is now deprecated.
  Use `NewTracerProvider` instead. (#3116)

### Removed

- The deprecated `go.opentelemetry.io/otel/sdk/metric/view` package is removed. (#3520)
- The `InstrumentProvider` from `go.opentelemetry.io/otel/sdk/metric/asyncint64` is removed.
  Use the new creation methods of the `Meter` in `go.opentelemetry.io/otel/sdk/metric` instead. (#3530)
  - The `Counter` method is replaced by `Meter.Int64ObservableCounter`
  - The `UpDownCounter` method is replaced by `Meter.Int64ObservableUpDownCounter`
  - The `Gauge` method is replaced by `Meter.Int64ObservableGauge`
- The `InstrumentProvider` from `go.opentelemetry.io/otel/sdk/metric/asyncfloat64` is removed.
  Use the new creation methods of the `Meter` in `go.opentelemetry.io/otel/sdk/metric` instead. (#3530)
  - The `Counter` method is replaced by `Meter.Float64ObservableCounter`
  - The `UpDownCounter` method is replaced by `Meter.Float64ObservableUpDownCounter`
  - The `Gauge` method is replaced by `Meter.Float64ObservableGauge`
- The `InstrumentProvider` from `go.opentelemetry.io/otel/sdk/metric/syncint64` is removed.
  Use the new creation methods of the `Meter` in `go.opentelemetry.io/otel/sdk/metric` instead. (#3530)
  - The `Counter` method is replaced by `Meter.Int64Counter`
  - The `UpDownCounter` method is replaced by `Meter.Int64UpDownCounter`
  - The `Histogram` method is replaced by `Meter.Int64Histogram`
- The `InstrumentProvider` from `go.opentelemetry.io/otel/sdk/metric/syncfloat64` is removed.
  Use the new creation methods of the `Meter` in `go.opentelemetry.io/otel/sdk/metric` instead. (#3530)
  - The `Counter` method is replaced by `Meter.Float64Counter`
  - The `UpDownCounter` method is replaced by `Meter.Float64UpDownCounter`
  - The `Histogram` method is replaced by `Meter.Float64Histogram`

## [1.11.2/0.34.0] 2022-12-05

### Added

- The `WithView` `Option` is added to the `go.opentelemetry.io/otel/sdk/metric` package.
   This option is used to configure the view(s) a `MeterProvider` will use for all `Reader`s that are registered with it. (#3387)
- Add Instrumentation Scope and Version as info metric and label in Prometheus exporter.
  This can be disabled using the `WithoutScopeInfo()` option added to that package.(#3273, #3357)
- OTLP exporters now recognize: (#3363)
  - `OTEL_EXPORTER_OTLP_INSECURE`
  - `OTEL_EXPORTER_OTLP_TRACES_INSECURE`
  - `OTEL_EXPORTER_OTLP_METRICS_INSECURE`
  - `OTEL_EXPORTER_OTLP_CLIENT_KEY`
  - `OTEL_EXPORTER_OTLP_TRACES_CLIENT_KEY`
  - `OTEL_EXPORTER_OTLP_METRICS_CLIENT_KEY`
  - `OTEL_EXPORTER_OTLP_CLIENT_CERTIFICATE`
  - `OTEL_EXPORTER_OTLP_TRACES_CLIENT_CERTIFICATE`
  - `OTEL_EXPORTER_OTLP_METRICS_CLIENT_CERTIFICATE`
- The `View` type and related `NewView` function to create a view according to the OpenTelemetry specification are added to `go.opentelemetry.io/otel/sdk/metric`.
  These additions are replacements for the `View` type and `New` function from `go.opentelemetry.io/otel/sdk/metric/view`. (#3459)
- The `Instrument` and `InstrumentKind` type are added to `go.opentelemetry.io/otel/sdk/metric`.
  These additions are replacements for the `Instrument` and `InstrumentKind` types from `go.opentelemetry.io/otel/sdk/metric/view`. (#3459)
- The `Stream` type is added to `go.opentelemetry.io/otel/sdk/metric` to define a metric data stream a view will produce. (#3459)
- The `AssertHasAttributes` allows instrument authors to test that datapoints returned have appropriate attributes. (#3487)

### Changed

- The `"go.opentelemetry.io/otel/sdk/metric".WithReader` option no longer accepts views to associate with the `Reader`.
   Instead, views are now registered directly with the `MeterProvider` via the new `WithView` option.
   The views registered with the `MeterProvider` apply to all `Reader`s. (#3387)
- The `Temporality(view.InstrumentKind) metricdata.Temporality` and `Aggregation(view.InstrumentKind) aggregation.Aggregation` methods are added to the `"go.opentelemetry.io/otel/sdk/metric".Exporter` interface. (#3260)
- The `Temporality(view.InstrumentKind) metricdata.Temporality` and `Aggregation(view.InstrumentKind) aggregation.Aggregation` methods are added to the `"go.opentelemetry.io/otel/exporters/otlp/otlpmetric".Client` interface. (#3260)
- The `WithTemporalitySelector` and `WithAggregationSelector` `ReaderOption`s have been changed to `ManualReaderOption`s in the `go.opentelemetry.io/otel/sdk/metric` package. (#3260)
- The periodic reader in the `go.opentelemetry.io/otel/sdk/metric` package now uses the temporality and aggregation selectors from its configured exporter instead of accepting them as options. (#3260)

### Fixed

- The `go.opentelemetry.io/otel/exporters/prometheus` exporter fixes duplicated `_total` suffixes. (#3369)
- Remove comparable requirement for `Reader`s. (#3387)
- Cumulative metrics from the OpenCensus bridge (`go.opentelemetry.io/otel/bridge/opencensus`) are defined as monotonic sums, instead of non-monotonic. (#3389)
- Asynchronous counters (`Counter` and `UpDownCounter`) from the metric SDK now produce delta sums when configured with delta temporality. (#3398)
- Exported `Status` codes in the `go.opentelemetry.io/otel/exporters/zipkin` exporter are now exported as all upper case values. (#3340)
- `Aggregation`s from `go.opentelemetry.io/otel/sdk/metric` with no data are not exported. (#3394, #3436)
- Re-enabled Attribute Filters in the Metric SDK. (#3396)
- Asynchronous callbacks are only called if they are registered with at least one instrument that does not use drop aggregation. (#3408)
- Do not report empty partial-success responses in the `go.opentelemetry.io/otel/exporters/otlp` exporters. (#3438, #3432)
- Handle partial success responses in `go.opentelemetry.io/otel/exporters/otlp/otlpmetric` exporters. (#3162, #3440)
- Prevent duplicate Prometheus description, unit, and type. (#3469)
- Prevents panic when using incorrect `attribute.Value.As[Type]Slice()`. (#3489)

### Removed

- The `go.opentelemetry.io/otel/exporters/otlp/otlpmetric.Client` interface is removed. (#3486)
- The `go.opentelemetry.io/otel/exporters/otlp/otlpmetric.New` function is removed. Use the `otlpmetric[http|grpc].New` directly. (#3486)

### Deprecated

- The `go.opentelemetry.io/otel/sdk/metric/view` package is deprecated.
  Use `Instrument`, `InstrumentKind`, `View`, and `NewView` in `go.opentelemetry.io/otel/sdk/metric` instead. (#3476)

## [1.11.1/0.33.0] 2022-10-19

### Added

- The Prometheus exporter in `go.opentelemetry.io/otel/exporters/prometheus` registers with a Prometheus registerer on creation.
   By default, it will register with the default Prometheus registerer.
   A non-default registerer can be used by passing the `WithRegisterer` option. (#3239)
- Added the `WithAggregationSelector` option to the `go.opentelemetry.io/otel/exporters/prometheus` package to change the default `AggregationSelector` used. (#3341)
- The Prometheus exporter in `go.opentelemetry.io/otel/exporters/prometheus` converts the `Resource` associated with metric exports into a `target_info` metric. (#3285)

### Changed

- The `"go.opentelemetry.io/otel/exporters/prometheus".New` function is updated to return an error.
   It will return an error if the exporter fails to register with Prometheus. (#3239)

### Fixed

- The URL-encoded values from the `OTEL_RESOURCE_ATTRIBUTES` environment variable are decoded. (#2963)
- The `baggage.NewMember` function decodes the `value` parameter instead of directly using it.
   This fixes the implementation to be compliant with the W3C specification. (#3226)
- Slice attributes of the `attribute` package are now comparable based on their value, not instance. (#3108 #3252)
- The `Shutdown` and `ForceFlush` methods of the `"go.opentelemetry.io/otel/sdk/trace".TraceProvider` no longer return an error when no processor is registered. (#3268)
- The Prometheus exporter in `go.opentelemetry.io/otel/exporters/prometheus` cumulatively sums histogram buckets. (#3281)
- The sum of each histogram data point is now uniquely exported by the `go.opentelemetry.io/otel/exporters/otlpmetric` exporters. (#3284, #3293)
- Recorded values for asynchronous counters (`Counter` and `UpDownCounter`) are interpreted as exact, not incremental, sum values by the metric SDK. (#3350, #3278)
- `UpDownCounters` are now correctly output as Prometheus gauges in the `go.opentelemetry.io/otel/exporters/prometheus` exporter. (#3358)
- The Prometheus exporter in `go.opentelemetry.io/otel/exporters/prometheus` no longer describes the metrics it will send to Prometheus on startup.
   Instead the exporter is defined as an "unchecked" collector for Prometheus.
   This fixes the `reader is not registered` warning currently emitted on startup. (#3291 #3342)
- The `go.opentelemetry.io/otel/exporters/prometheus` exporter now correctly adds `_total` suffixes to counter metrics. (#3360)
- The `go.opentelemetry.io/otel/exporters/prometheus` exporter now adds a unit suffix to metric names.
   This can be disabled using the `WithoutUnits()` option added to that package. (#3352)

## [1.11.0/0.32.3] 2022-10-12

### Added

- Add default User-Agent header to OTLP exporter requests (`go.opentelemetry.io/otel/exporters/otlptrace/otlptracegrpc` and `go.opentelemetry.io/otel/exporters/otlptrace/otlptracehttp`). (#3261)

### Changed

- `span.SetStatus` has been updated such that calls that lower the status are now no-ops. (#3214)
- Upgrade `golang.org/x/sys/unix` from `v0.0.0-20210423185535-09eb48e85fd7` to `v0.0.0-20220919091848-fb04ddd9f9c8`.
  This addresses [GO-2022-0493](https://pkg.go.dev/vuln/GO-2022-0493). (#3235)

## [0.32.2] Metric SDK (Alpha) - 2022-10-11

### Added

- Added an example of using metric views to customize instruments. (#3177)
- Add default User-Agent header to OTLP exporter requests (`go.opentelemetry.io/otel/exporters/otlpmetric/otlpmetricgrpc` and `go.opentelemetry.io/otel/exporters/otlpmetric/otlpmetrichttp`). (#3261)

### Changed

- Flush pending measurements with the `PeriodicReader` in the `go.opentelemetry.io/otel/sdk/metric` when `ForceFlush` or `Shutdown` are called. (#3220)
- Update histogram default bounds to match the requirements of the latest specification. (#3222)
- Encode the HTTP status code in the OpenTracing bridge (`go.opentelemetry.io/otel/bridge/opentracing`) as an integer.  (#3265)

### Fixed

- Use default view if instrument does not match any registered view of a reader. (#3224, #3237)
- Return the same instrument every time a user makes the exact same instrument creation call. (#3229, #3251)
- Return the existing instrument when a view transforms a creation call to match an existing instrument. (#3240, #3251)
- Log a warning when a conflicting instrument (e.g. description, unit, data-type) is created instead of returning an error. (#3251)
- The OpenCensus bridge no longer sends empty batches of metrics. (#3263)

## [0.32.1] Metric SDK (Alpha) - 2022-09-22

### Changed

- The Prometheus exporter sanitizes OpenTelemetry instrument names when exporting.
   Invalid characters are replaced with `_`. (#3212)

### Added

- The metric portion of the OpenCensus bridge (`go.opentelemetry.io/otel/bridge/opencensus`) has been reintroduced. (#3192)
- The OpenCensus bridge example (`go.opentelemetry.io/otel/example/opencensus`) has been reintroduced. (#3206)

### Fixed

- Updated go.mods to point to valid versions of the sdk. (#3216)
- Set the `MeterProvider` resource on all exported metric data. (#3218)

## [0.32.0] Revised Metric SDK (Alpha) - 2022-09-18

### Changed

- The metric SDK in `go.opentelemetry.io/otel/sdk/metric` is completely refactored to comply with the OpenTelemetry specification.
  Please see the package documentation for how the new SDK is initialized and configured. (#3175)
- Update the minimum supported go version to go1.18. Removes support for go1.17 (#3179)

### Removed

- The metric portion of the OpenCensus bridge (`go.opentelemetry.io/otel/bridge/opencensus`) has been removed.
  A new bridge compliant with the revised metric SDK will be added back in a future release. (#3175)
- The `go.opentelemetry.io/otel/sdk/metric/aggregator/aggregatortest` package is removed, see the new metric SDK. (#3175)
- The `go.opentelemetry.io/otel/sdk/metric/aggregator/histogram` package is removed, see the new metric SDK. (#3175)
- The `go.opentelemetry.io/otel/sdk/metric/aggregator/lastvalue` package is removed, see the new metric SDK. (#3175)
- The `go.opentelemetry.io/otel/sdk/metric/aggregator/sum` package is removed, see the new metric SDK. (#3175)
- The `go.opentelemetry.io/otel/sdk/metric/aggregator` package is removed, see the new metric SDK. (#3175)
- The `go.opentelemetry.io/otel/sdk/metric/controller/basic` package is removed, see the new metric SDK. (#3175)
- The `go.opentelemetry.io/otel/sdk/metric/controller/controllertest` package is removed, see the new metric SDK. (#3175)
- The `go.opentelemetry.io/otel/sdk/metric/controller/time` package is removed, see the new metric SDK. (#3175)
- The `go.opentelemetry.io/otel/sdk/metric/export/aggregation` package is removed, see the new metric SDK. (#3175)
- The `go.opentelemetry.io/otel/sdk/metric/export` package is removed, see the new metric SDK. (#3175)
- The `go.opentelemetry.io/otel/sdk/metric/metrictest` package is removed.
  A replacement package that supports the new metric SDK will be added back in a future release. (#3175)
- The `go.opentelemetry.io/otel/sdk/metric/number` package is removed, see the new metric SDK. (#3175)
- The `go.opentelemetry.io/otel/sdk/metric/processor/basic` package is removed, see the new metric SDK. (#3175)
- The `go.opentelemetry.io/otel/sdk/metric/processor/processortest` package is removed, see the new metric SDK. (#3175)
- The `go.opentelemetry.io/otel/sdk/metric/processor/reducer` package is removed, see the new metric SDK. (#3175)
- The `go.opentelemetry.io/otel/sdk/metric/registry` package is removed, see the new metric SDK. (#3175)
- The `go.opentelemetry.io/otel/sdk/metric/sdkapi` package is removed, see the new metric SDK. (#3175)
- The `go.opentelemetry.io/otel/sdk/metric/selector/simple` package is removed, see the new metric SDK. (#3175)
- The `"go.opentelemetry.io/otel/sdk/metric".ErrUninitializedInstrument` variable was removed. (#3175)
- The `"go.opentelemetry.io/otel/sdk/metric".ErrBadInstrument` variable was removed. (#3175)
- The `"go.opentelemetry.io/otel/sdk/metric".Accumulator` type was removed, see the `MeterProvider`in the new metric SDK. (#3175)
- The `"go.opentelemetry.io/otel/sdk/metric".NewAccumulator` function was removed, see `NewMeterProvider`in the new metric SDK. (#3175)
- The deprecated `"go.opentelemetry.io/otel/sdk/metric".AtomicFieldOffsets` function was removed. (#3175)

## [1.10.0] - 2022-09-09

### Added

- Support Go 1.19. (#3077)
  Include compatibility testing and document support. (#3077)
- Support the OTLP ExportTracePartialSuccess response; these are passed to the registered error handler. (#3106)
- Upgrade go.opentelemetry.io/proto/otlp from v0.18.0 to v0.19.0 (#3107)

### Changed

- Fix misidentification of OpenTelemetry `SpanKind` in OpenTracing bridge (`go.opentelemetry.io/otel/bridge/opentracing`).  (#3096)
- Attempting to start a span with a nil `context` will no longer cause a panic. (#3110)
- All exporters will be shutdown even if one reports an error (#3091)
- Ensure valid UTF-8 when truncating over-length attribute values. (#3156)

## [1.9.0/0.0.3] - 2022-08-01

### Added

- Add support for Schema Files format 1.1.x (metric "split" transform) with the new `go.opentelemetry.io/otel/schema/v1.1` package. (#2999)
- Add the `go.opentelemetry.io/otel/semconv/v1.11.0` package.
  The package contains semantic conventions from the `v1.11.0` version of the OpenTelemetry specification. (#3009)
- Add the `go.opentelemetry.io/otel/semconv/v1.12.0` package.
  The package contains semantic conventions from the `v1.12.0` version of the OpenTelemetry specification. (#3010)
- Add the `http.method` attribute to HTTP server metric from all `go.opentelemetry.io/otel/semconv/*` packages. (#3018)

### Fixed

- Invalid warning for context setup being deferred in `go.opentelemetry.io/otel/bridge/opentracing` package. (#3029)

## [1.8.0/0.31.0] - 2022-07-08

### Added

- Add support for `opentracing.TextMap` format in the `Inject` and `Extract` methods
of the `"go.opentelemetry.io/otel/bridge/opentracing".BridgeTracer` type. (#2911)

### Changed

- The `crosslink` make target has been updated to use the `go.opentelemetry.io/build-tools/crosslink` package. (#2886)
- In the `go.opentelemetry.io/otel/sdk/instrumentation` package rename `Library` to `Scope` and alias `Library` as `Scope` (#2976)
- Move metric no-op implementation form `nonrecording` to `metric` package. (#2866)

### Removed

- Support for go1.16. Support is now only for go1.17 and go1.18 (#2917)

### Deprecated

- The `Library` struct in the `go.opentelemetry.io/otel/sdk/instrumentation` package is deprecated.
  Use the equivalent `Scope` struct instead. (#2977)
- The `ReadOnlySpan.InstrumentationLibrary` method from the `go.opentelemetry.io/otel/sdk/trace` package is deprecated.
  Use the equivalent `ReadOnlySpan.InstrumentationScope` method instead. (#2977)

## [1.7.0/0.30.0] - 2022-04-28

### Added

- Add the `go.opentelemetry.io/otel/semconv/v1.8.0` package.
  The package contains semantic conventions from the `v1.8.0` version of the OpenTelemetry specification. (#2763)
- Add the `go.opentelemetry.io/otel/semconv/v1.9.0` package.
  The package contains semantic conventions from the `v1.9.0` version of the OpenTelemetry specification. (#2792)
- Add the `go.opentelemetry.io/otel/semconv/v1.10.0` package.
  The package contains semantic conventions from the `v1.10.0` version of the OpenTelemetry specification. (#2842)
- Added an in-memory exporter to metrictest to aid testing with a full SDK. (#2776)

### Fixed

- Globally delegated instruments are unwrapped before delegating asynchronous callbacks. (#2784)
- Remove import of `testing` package in non-tests builds of the `go.opentelemetry.io/otel` package. (#2786)

### Changed

- The `WithLabelEncoder` option from the `go.opentelemetry.io/otel/exporters/stdout/stdoutmetric` package is renamed to `WithAttributeEncoder`. (#2790)
- The `LabelFilterSelector` interface from `go.opentelemetry.io/otel/sdk/metric/processor/reducer` is renamed to `AttributeFilterSelector`.
  The method included in the renamed interface also changed from `LabelFilterFor` to `AttributeFilterFor`. (#2790)
- The `Metadata.Labels` method from the `go.opentelemetry.io/otel/sdk/metric/export` package is renamed to `Metadata.Attributes`.
  Consequentially, the `Record` type from the same package also has had the embedded method renamed. (#2790)

### Deprecated

- The `Iterator.Label` method in the `go.opentelemetry.io/otel/attribute` package is deprecated.
  Use the equivalent `Iterator.Attribute` method instead. (#2790)
- The `Iterator.IndexedLabel` method in the `go.opentelemetry.io/otel/attribute` package is deprecated.
  Use the equivalent `Iterator.IndexedAttribute` method instead. (#2790)
- The `MergeIterator.Label` method in the `go.opentelemetry.io/otel/attribute` package is deprecated.
  Use the equivalent `MergeIterator.Attribute` method instead. (#2790)

### Removed

- Removed the `Batch` type from the `go.opentelemetry.io/otel/sdk/metric/metrictest` package. (#2864)
- Removed the `Measurement` type from the `go.opentelemetry.io/otel/sdk/metric/metrictest` package. (#2864)

## [0.29.0] - 2022-04-11

### Added

- The metrics global package was added back into several test files. (#2764)
- The `Meter` function is added back to the `go.opentelemetry.io/otel/metric/global` package.
  This function is a convenience function equivalent to calling `global.MeterProvider().Meter(...)`. (#2750)

### Removed

- Removed module the `go.opentelemetry.io/otel/sdk/export/metric`.
  Use the `go.opentelemetry.io/otel/sdk/metric` module instead. (#2720)

### Changed

- Don't panic anymore when setting a global MeterProvider to itself. (#2749)
- Upgrade `go.opentelemetry.io/proto/otlp` in `go.opentelemetry.io/otel/exporters/otlp/otlpmetric` from `v0.12.1` to `v0.15.0`.
  This replaces the use of the now deprecated `InstrumentationLibrary` and `InstrumentationLibraryMetrics` types and fields in the proto library with the equivalent `InstrumentationScope` and `ScopeMetrics`. (#2748)

## [1.6.3] - 2022-04-07

### Fixed

- Allow non-comparable global `MeterProvider`, `TracerProvider`, and `TextMapPropagator` types to be set. (#2772, #2773)

## [1.6.2] - 2022-04-06

### Changed

- Don't panic anymore when setting a global TracerProvider or TextMapPropagator to itself. (#2749)
- Upgrade `go.opentelemetry.io/proto/otlp` in `go.opentelemetry.io/otel/exporters/otlp/otlptrace` from `v0.12.1` to `v0.15.0`.
  This replaces the use of the now deprecated `InstrumentationLibrary` and `InstrumentationLibrarySpans` types and fields in the proto library with the equivalent `InstrumentationScope` and `ScopeSpans`. (#2748)

## [1.6.1] - 2022-03-28

### Fixed

- The `go.opentelemetry.io/otel/schema/*` packages now use the correct schema URL for their `SchemaURL` constant.
  Instead of using `"https://opentelemetry.io/schemas/v<version>"` they now use the correct URL without a `v` prefix, `"https://opentelemetry.io/schemas/<version>"`. (#2743, #2744)

### Security

- Upgrade `go.opentelemetry.io/proto/otlp` from `v0.12.0` to `v0.12.1`.
  This includes an indirect upgrade of `github.com/grpc-ecosystem/grpc-gateway` which resolves [a vulnerability](https://nvd.nist.gov/vuln/detail/CVE-2019-11254) from `gopkg.in/yaml.v2` in version `v2.2.3`. (#2724, #2728)

## [1.6.0/0.28.0] - 2022-03-23

### ⚠️ Notice ⚠️

This update is a breaking change of the unstable Metrics API.
Code instrumented with the `go.opentelemetry.io/otel/metric` will need to be modified.

### Added

- Add metrics exponential histogram support.
  New mapping functions have been made available in `sdk/metric/aggregator/exponential/mapping` for other OpenTelemetry projects to take dependencies on. (#2502)
- Add Go 1.18 to our compatibility tests. (#2679)
- Allow configuring the Sampler with the `OTEL_TRACES_SAMPLER` and `OTEL_TRACES_SAMPLER_ARG` environment variables. (#2305, #2517)
- Add the `metric/global` for obtaining and setting the global `MeterProvider`. (#2660)

### Changed

- The metrics API has been significantly changed to match the revised OpenTelemetry specification.
  High-level changes include:

  - Synchronous and asynchronous instruments are now handled by independent `InstrumentProvider`s.
    These `InstrumentProvider`s are managed with a `Meter`.
  - Synchronous and asynchronous instruments are grouped into their own packages based on value types.
  - Asynchronous callbacks can now be registered with a `Meter`.

  Be sure to check out the metric module documentation for more information on how to use the revised API. (#2587, #2660)

### Fixed

- Fallback to general attribute limits when span specific ones are not set in the environment. (#2675, #2677)

## [1.5.0] - 2022-03-16

### Added

- Log the Exporters configuration in the TracerProviders message. (#2578)
- Added support to configure the span limits with environment variables.
  The following environment variables are supported. (#2606, #2637)
  - `OTEL_SPAN_ATTRIBUTE_VALUE_LENGTH_LIMIT`
  - `OTEL_SPAN_ATTRIBUTE_COUNT_LIMIT`
  - `OTEL_SPAN_EVENT_COUNT_LIMIT`
  - `OTEL_EVENT_ATTRIBUTE_COUNT_LIMIT`
  - `OTEL_SPAN_LINK_COUNT_LIMIT`
  - `OTEL_LINK_ATTRIBUTE_COUNT_LIMIT`

  If the provided environment variables are invalid (negative), the default values would be used.
- Rename the `gc` runtime name to `go` (#2560)
- Add resource container ID detection. (#2418)
- Add span attribute value length limit.
  The new `AttributeValueLengthLimit` field is added to the `"go.opentelemetry.io/otel/sdk/trace".SpanLimits` type to configure this limit for a `TracerProvider`.
  The default limit for this resource is "unlimited". (#2637)
- Add the `WithRawSpanLimits` option to `go.opentelemetry.io/otel/sdk/trace`.
  This option replaces the `WithSpanLimits` option.
  Zero or negative values will not be changed to the default value like `WithSpanLimits` does.
  Setting a limit to zero will effectively disable the related resource it limits and setting to a negative value will mean that resource is unlimited.
  Consequentially, limits should be constructed using `NewSpanLimits` and updated accordingly. (#2637)

### Changed

- Drop oldest tracestate `Member` when capacity is reached. (#2592)
- Add event and link drop counts to the exported data from the `oltptrace` exporter. (#2601)
- Unify path cleaning functionally in the `otlpmetric` and `otlptrace` configuration. (#2639)
- Change the debug message from the `sdk/trace.BatchSpanProcessor` to reflect the count is cumulative. (#2640)
- Introduce new internal `envconfig` package for OTLP exporters. (#2608)
- If `http.Request.Host` is empty, fall back to use `URL.Host` when populating `http.host` in the `semconv` packages. (#2661)

### Fixed

- Remove the OTLP trace exporter limit of SpanEvents when exporting. (#2616)
- Default to port `4318` instead of `4317` for the `otlpmetrichttp` and `otlptracehttp` client. (#2614, #2625)
- Unlimited span limits are now supported (negative values). (#2636, #2637)

### Deprecated

- Deprecated `"go.opentelemetry.io/otel/sdk/trace".WithSpanLimits`.
  Use `WithRawSpanLimits` instead.
  That option allows setting unlimited and zero limits, this option does not.
  This option will be kept until the next major version incremented release. (#2637)

## [1.4.1] - 2022-02-16

### Fixed

- Fix race condition in reading the dropped spans number for the `BatchSpanProcessor`. (#2615)

## [1.4.0] - 2022-02-11

### Added

- Use `OTEL_EXPORTER_ZIPKIN_ENDPOINT` environment variable to specify zipkin collector endpoint. (#2490)
- Log the configuration of `TracerProvider`s, and `Tracer`s for debugging.
  To enable use a logger with Verbosity (V level) `>=1`. (#2500)
- Added support to configure the batch span-processor with environment variables.
  The following environment variables are used. (#2515)
  - `OTEL_BSP_SCHEDULE_DELAY`
  - `OTEL_BSP_EXPORT_TIMEOUT`
  - `OTEL_BSP_MAX_QUEUE_SIZE`.
  - `OTEL_BSP_MAX_EXPORT_BATCH_SIZE`

### Changed

- Zipkin exporter exports `Resource` attributes in the `Tags` field. (#2589)

### Deprecated

- Deprecate module the `go.opentelemetry.io/otel/sdk/export/metric`.
  Use the `go.opentelemetry.io/otel/sdk/metric` module instead. (#2382)
- Deprecate `"go.opentelemetry.io/otel/sdk/metric".AtomicFieldOffsets`. (#2445)

### Fixed

- Fixed the instrument kind for noop async instruments to correctly report an implementation. (#2461)
- Fix UDP packets overflowing with Jaeger payloads. (#2489, #2512)
- Change the `otlpmetric.Client` interface's `UploadMetrics` method to accept a single `ResourceMetrics` instead of a slice of them. (#2491)
- Specify explicit buckets in Prometheus example, fixing issue where example only has `+inf` bucket. (#2419, #2493)
- W3C baggage will now decode urlescaped values. (#2529)
- Baggage members are now only validated once, when calling `NewMember` and not also when adding it to the baggage itself. (#2522)
- The order attributes are dropped from spans in the `go.opentelemetry.io/otel/sdk/trace` package when capacity is reached is fixed to be in compliance with the OpenTelemetry specification.
  Instead of dropping the least-recently-used attribute, the last added attribute is dropped.
  This drop order still only applies to attributes with unique keys not already contained in the span.
  If an attribute is added with a key already contained in the span, that attribute is updated to the new value being added. (#2576)

### Removed

- Updated `go.opentelemetry.io/proto/otlp` from `v0.11.0` to `v0.12.0`. This version removes a number of deprecated methods. (#2546)
  - [`Metric.GetIntGauge()`](https://pkg.go.dev/go.opentelemetry.io/proto/otlp@v0.11.0/metrics/v1#Metric.GetIntGauge)
  - [`Metric.GetIntHistogram()`](https://pkg.go.dev/go.opentelemetry.io/proto/otlp@v0.11.0/metrics/v1#Metric.GetIntHistogram)
  - [`Metric.GetIntSum()`](https://pkg.go.dev/go.opentelemetry.io/proto/otlp@v0.11.0/metrics/v1#Metric.GetIntSum)

## [1.3.0] - 2021-12-10

### ⚠️ Notice ⚠️

We have updated the project minimum supported Go version to 1.16

### Added

- Added an internal Logger.
  This can be used by the SDK and API to provide users with feedback of the internal state.
  To enable verbose logs configure the logger which will print V(1) logs. For debugging information configure to print V(5) logs. (#2343)
- Add the `WithRetry` `Option` and the `RetryConfig` type to the `go.opentelemetry.io/otel/exporter/otel/otlpmetric/otlpmetrichttp` package to specify retry behavior consistently. (#2425)
- Add `SpanStatusFromHTTPStatusCodeAndSpanKind` to all `semconv` packages to return a span status code similar to `SpanStatusFromHTTPStatusCode`, but exclude `4XX` HTTP errors as span errors if the span is of server kind. (#2296)

### Changed

- The `"go.opentelemetry.io/otel/exporter/otel/otlptrace/otlptracegrpc".Client` now uses the underlying gRPC `ClientConn` to handle name resolution, TCP connection establishment (with retries and backoff) and TLS handshakes, and handling errors on established connections by re-resolving the name and reconnecting. (#2329)
- The `"go.opentelemetry.io/otel/exporter/otel/otlpmetric/otlpmetricgrpc".Client` now uses the underlying gRPC `ClientConn` to handle name resolution, TCP connection establishment (with retries and backoff) and TLS handshakes, and handling errors on established connections by re-resolving the name and reconnecting. (#2425)
- The `"go.opentelemetry.io/otel/exporter/otel/otlpmetric/otlpmetricgrpc".RetrySettings` type is renamed to `RetryConfig`. (#2425)
- The `go.opentelemetry.io/otel/exporter/otel/*` gRPC exporters now default to using the host's root CA set if none are provided by the user and `WithInsecure` is not specified. (#2432)
- Change `resource.Default` to be evaluated the first time it is called, rather than on import. This allows the caller the option to update `OTEL_RESOURCE_ATTRIBUTES` first, such as with `os.Setenv`. (#2371)

### Fixed

- The `go.opentelemetry.io/otel/exporter/otel/*` exporters are updated to handle per-signal and universal endpoints according to the OpenTelemetry specification.
  Any per-signal endpoint set via an `OTEL_EXPORTER_OTLP_<signal>_ENDPOINT` environment variable is now used without modification of the path.
  When `OTEL_EXPORTER_OTLP_ENDPOINT` is set, if it contains a path, that path is used as a base path which per-signal paths are appended to. (#2433)
- Basic metric controller updated to use sync.Map to avoid blocking calls (#2381)
- The `go.opentelemetry.io/otel/exporter/jaeger` correctly sets the `otel.status_code` value to be a string of `ERROR` or `OK` instead of an integer code. (#2439, #2440)

### Deprecated

- Deprecated the `"go.opentelemetry.io/otel/exporter/otel/otlpmetric/otlpmetrichttp".WithMaxAttempts` `Option`, use the new `WithRetry` `Option` instead. (#2425)
- Deprecated the `"go.opentelemetry.io/otel/exporter/otel/otlpmetric/otlpmetrichttp".WithBackoff` `Option`, use the new `WithRetry` `Option` instead. (#2425)

### Removed

- Remove the metric Processor's ability to convert cumulative to delta aggregation temporality. (#2350)
- Remove the metric Bound Instruments interface and implementations. (#2399)
- Remove the metric MinMaxSumCount kind aggregation and the corresponding OTLP export path. (#2423)
- Metric SDK removes the "exact" aggregator for histogram instruments, as it performed a non-standard aggregation for OTLP export (creating repeated Gauge points) and worked its way into a number of confusing examples. (#2348)

## [1.2.0] - 2021-11-12

### Changed

- Metric SDK `export.ExportKind`, `export.ExportKindSelector` types have been renamed to `aggregation.Temporality` and `aggregation.TemporalitySelector` respectively to keep in line with current specification and protocol along with built-in selectors (e.g., `aggregation.CumulativeTemporalitySelector`, ...). (#2274)
- The Metric `Exporter` interface now requires a `TemporalitySelector` method instead of an `ExportKindSelector`. (#2274)
- Metrics API cleanup. The `metric/sdkapi` package has been created to relocate the API-to-SDK interface:
  - The following interface types simply moved from `metric` to `metric/sdkapi`: `Descriptor`, `MeterImpl`, `InstrumentImpl`, `SyncImpl`, `BoundSyncImpl`, `AsyncImpl`, `AsyncRunner`, `AsyncSingleRunner`, and `AsyncBatchRunner`
  - The following struct types moved and are replaced with type aliases, since they are exposed to the user: `Observation`, `Measurement`.
  - The No-op implementations of sync and async instruments are no longer exported, new functions `sdkapi.NewNoopAsyncInstrument()` and `sdkapi.NewNoopSyncInstrument()` are provided instead. (#2271)
- Update the SDK `BatchSpanProcessor` to export all queued spans when `ForceFlush` is called. (#2080, #2335)

### Added

- Add the `"go.opentelemetry.io/otel/exporters/otlp/otlpmetric/otlpmetricgrpc".WithGRPCConn` option so the exporter can reuse an existing gRPC connection. (#2002)
- Added a new `schema` module to help parse Schema Files in OTEP 0152 format. (#2267)
- Added a new `MapCarrier` to the `go.opentelemetry.io/otel/propagation` package to hold propagated cross-cutting concerns as a `map[string]string` held in memory. (#2334)

## [1.1.0] - 2021-10-27

### Added

- Add the `"go.opentelemetry.io/otel/exporters/otlp/otlptrace/otlptracegrpc".WithGRPCConn` option so the exporter can reuse an existing gRPC connection. (#2002)
- Add the `go.opentelemetry.io/otel/semconv/v1.7.0` package.
  The package contains semantic conventions from the `v1.7.0` version of the OpenTelemetry specification. (#2320)
- Add the `go.opentelemetry.io/otel/semconv/v1.6.1` package.
  The package contains semantic conventions from the `v1.6.1` version of the OpenTelemetry specification. (#2321)
- Add the `go.opentelemetry.io/otel/semconv/v1.5.0` package.
  The package contains semantic conventions from the `v1.5.0` version of the OpenTelemetry specification. (#2322)
  - When upgrading from the `semconv/v1.4.0` package note the following name changes:
    - `K8SReplicasetUIDKey` -> `K8SReplicaSetUIDKey`
    - `K8SReplicasetNameKey` -> `K8SReplicaSetNameKey`
    - `K8SStatefulsetUIDKey` -> `K8SStatefulSetUIDKey`
    - `k8SStatefulsetNameKey` -> `K8SStatefulSetNameKey`
    - `K8SDaemonsetUIDKey` -> `K8SDaemonSetUIDKey`
    - `K8SDaemonsetNameKey` -> `K8SDaemonSetNameKey`

### Changed

- Links added to a span will be dropped by the SDK if they contain an invalid span context (#2275).

### Fixed

- The `"go.opentelemetry.io/otel/semconv/v1.4.0".HTTPServerAttributesFromHTTPRequest` now correctly only sets the HTTP client IP attribute even if the connection was routed with proxies and there are multiple addresses in the `X-Forwarded-For` header. (#2282, #2284)
- The `"go.opentelemetry.io/otel/semconv/v1.4.0".NetAttributesFromHTTPRequest` function correctly handles IPv6 addresses as IP addresses and sets the correct net peer IP instead of the net peer hostname attribute. (#2283, #2285)
- The simple span processor shutdown method deterministically returns the exporter error status if it simultaneously finishes when the deadline is reached. (#2290, #2289)

## [1.0.1] - 2021-10-01

### Fixed

- json stdout exporter no longer crashes due to concurrency bug. (#2265)

## [Metrics 0.24.0] - 2021-10-01

### Changed

- NoopMeterProvider is now private and NewNoopMeterProvider must be used to obtain a noopMeterProvider. (#2237)
- The Metric SDK `Export()` function takes a new two-level reader interface for iterating over results one instrumentation library at a time. (#2197)
  - The former `"go.opentelemetry.io/otel/sdk/export/metric".CheckpointSet` is renamed `Reader`.
  - The new interface is named `"go.opentelemetry.io/otel/sdk/export/metric".InstrumentationLibraryReader`.

## [1.0.0] - 2021-09-20

This is the first stable release for the project.
This release includes an API and SDK for the tracing signal that will comply with the stability guarantees defined by the projects [versioning policy](./VERSIONING.md).

### Added

- OTLP trace exporter now sets the `SchemaURL` field in the exported telemetry if the Tracer has `WithSchemaURL` option. (#2242)

### Fixed

- Slice-valued attributes can correctly be used as map keys. (#2223)

### Removed

- Removed the `"go.opentelemetry.io/otel/exporters/zipkin".WithSDKOptions` function. (#2248)
- Removed the deprecated package `go.opentelemetry.io/otel/oteltest`. (#2234)
- Removed the deprecated package `go.opentelemetry.io/otel/bridge/opencensus/utils`. (#2233)
- Removed deprecated functions, types, and methods from `go.opentelemetry.io/otel/attribute` package.
  Use the typed functions and methods added to the package instead. (#2235)
  - The `Key.Array` method is removed.
  - The `Array` function is removed.
  - The `Any` function is removed.
  - The `ArrayValue` function is removed.
  - The `AsArray` function is removed.

## [1.0.0-RC3] - 2021-09-02

### Added

- Added `ErrorHandlerFunc` to use a function as an `"go.opentelemetry.io/otel".ErrorHandler`. (#2149)
- Added `"go.opentelemetry.io/otel/trace".WithStackTrace` option to add a stack trace when using `span.RecordError` or when panic is handled in `span.End`. (#2163)
- Added typed slice attribute types and functionality to the `go.opentelemetry.io/otel/attribute` package to replace the existing array type and functions. (#2162)
  - `BoolSlice`, `IntSlice`, `Int64Slice`, `Float64Slice`, and `StringSlice` replace the use of the `Array` function in the package.
- Added the `go.opentelemetry.io/otel/example/fib` example package.
  Included is an example application that computes Fibonacci numbers. (#2203)

### Changed

- Metric instruments have been renamed to match the (feature-frozen) metric API specification:
  - ValueRecorder becomes Histogram
  - ValueObserver becomes Gauge
  - SumObserver becomes CounterObserver
  - UpDownSumObserver becomes UpDownCounterObserver
  The API exported from this project is still considered experimental. (#2202)
- Metric SDK/API implementation type `InstrumentKind` moves into `sdkapi` sub-package. (#2091)
- The Metrics SDK export record no longer contains a Resource pointer, the SDK `"go.opentelemetry.io/otel/sdk/trace/export/metric".Exporter.Export()` function for push-based exporters now takes a single Resource argument, pull-based exporters use `"go.opentelemetry.io/otel/sdk/metric/controller/basic".Controller.Resource()`. (#2120)
- The JSON output of the `go.opentelemetry.io/otel/exporters/stdout/stdouttrace` is harmonized now such that the output is "plain" JSON objects after each other of the form `{ ... } { ... } { ... }`. Earlier the JSON objects describing a span were wrapped in a slice for each `Exporter.ExportSpans` call, like `[ { ... } ][ { ... } { ... } ]`. Outputting JSON object directly after each other is consistent with JSON loggers, and a bit easier to parse and read. (#2196)
- Update the `NewTracerConfig`, `NewSpanStartConfig`, `NewSpanEndConfig`, and `NewEventConfig` function in the `go.opentelemetry.io/otel/trace` package to return their respective configurations as structs instead of pointers to the struct. (#2212)

### Deprecated

- The `go.opentelemetry.io/otel/bridge/opencensus/utils` package is deprecated.
  All functionality from this package now exists in the `go.opentelemetry.io/otel/bridge/opencensus` package.
  The functions from that package should be used instead. (#2166)
- The `"go.opentelemetry.io/otel/attribute".Array` function and the related `ARRAY` value type is deprecated.
  Use the typed `*Slice` functions and types added to the package instead. (#2162)
- The `"go.opentelemetry.io/otel/attribute".Any` function is deprecated.
  Use the typed functions instead. (#2181)
- The `go.opentelemetry.io/otel/oteltest` package is deprecated.
  The `"go.opentelemetry.io/otel/sdk/trace/tracetest".SpanRecorder` can be registered with the default SDK (`go.opentelemetry.io/otel/sdk/trace`) as a `SpanProcessor` and used as a replacement for this deprecated package. (#2188)

### Removed

- Removed metrics test package `go.opentelemetry.io/otel/sdk/export/metric/metrictest`. (#2105)

### Fixed

- The `fromEnv` detector no longer throws an error when `OTEL_RESOURCE_ATTRIBUTES` environment variable is not set or empty. (#2138)
- Setting the global `ErrorHandler` with `"go.opentelemetry.io/otel".SetErrorHandler` multiple times is now supported. (#2160, #2140)
- The `"go.opentelemetry.io/otel/attribute".Any` function now supports `int32` values. (#2169)
- Multiple calls to `"go.opentelemetry.io/otel/sdk/metric/controller/basic".WithResource()` are handled correctly, and when no resources are provided `"go.opentelemetry.io/otel/sdk/resource".Default()` is used. (#2120)
- The `WithoutTimestamps` option for the `go.opentelemetry.io/otel/exporters/stdout/stdouttrace` exporter causes the exporter to correctly omit timestamps. (#2195)
- Fixed typos in resources.go. (#2201)

## [1.0.0-RC2] - 2021-07-26

### Added

- Added `WithOSDescription` resource configuration option to set OS (Operating System) description resource attribute (`os.description`). (#1840)
- Added `WithOS` resource configuration option to set all OS (Operating System) resource attributes at once. (#1840)
- Added the `WithRetry` option to the `go.opentelemetry.io/otel/exporters/otlp/otlptrace/otlptracehttp` package.
  This option is a replacement for the removed `WithMaxAttempts` and `WithBackoff` options. (#2095)
- Added API `LinkFromContext` to return Link which encapsulates SpanContext from provided context and also encapsulates attributes. (#2115)
- Added a new `Link` type under the SDK `otel/sdk/trace` package that counts the number of attributes that were dropped for surpassing the `AttributePerLinkCountLimit` configured in the Span's `SpanLimits`.
  This new type replaces the equal-named API `Link` type found in the `otel/trace` package for most usages within the SDK.
  For example, instances of this type are now returned by the `Links()` function of `ReadOnlySpan`s provided in places like the `OnEnd` function of `SpanProcessor` implementations. (#2118)
- Added the `SpanRecorder` type to the `go.opentelemetry.io/otel/skd/trace/tracetest` package.
  This type can be used with the default SDK as a `SpanProcessor` during testing. (#2132)

### Changed

- The `SpanModels` function is now exported from the `go.opentelemetry.io/otel/exporters/zipkin` package to convert OpenTelemetry spans into Zipkin model spans. (#2027)
- Rename the `"go.opentelemetry.io/otel/exporters/otlp/otlptrace/otlptracegrpc".RetrySettings` to `RetryConfig`. (#2095)

### Deprecated

- The `TextMapCarrier` and `TextMapPropagator` from the `go.opentelemetry.io/otel/oteltest` package and their associated creation functions (`TextMapCarrier`, `NewTextMapPropagator`) are deprecated. (#2114)
- The `Harness` type from the `go.opentelemetry.io/otel/oteltest` package and its associated creation function, `NewHarness` are deprecated and will be removed in the next release. (#2123)
- The `TraceStateFromKeyValues` function from the `go.opentelemetry.io/otel/oteltest` package is deprecated.
  Use the `trace.ParseTraceState` function instead. (#2122)

### Removed

- Removed the deprecated package `go.opentelemetry.io/otel/exporters/trace/jaeger`. (#2020)
- Removed the deprecated package `go.opentelemetry.io/otel/exporters/trace/zipkin`. (#2020)
- Removed the `"go.opentelemetry.io/otel/sdk/resource".WithBuiltinDetectors` function.
  The explicit `With*` options for every built-in detector should be used instead. (#2026 #2097)
- Removed the `WithMaxAttempts` and `WithBackoff` options from the `go.opentelemetry.io/otel/exporters/otlp/otlptrace/otlptracehttp` package.
  The retry logic of the package has been updated to match the `otlptracegrpc` package and accordingly a `WithRetry` option is added that should be used instead. (#2095)
- Removed `DroppedAttributeCount` field from `otel/trace.Link` struct. (#2118)

### Fixed

- When using WithNewRoot, don't use the parent context for making sampling decisions. (#2032)
- `oteltest.Tracer` now creates a valid `SpanContext` when using `WithNewRoot`. (#2073)
- OS type detector now sets the correct `dragonflybsd` value for DragonFly BSD. (#2092)
- The OTel span status is correctly transformed into the OTLP status in the `go.opentelemetry.io/otel/exporters/otlp/otlptrace` package.
  This fix will by default set the status to `Unset` if it is not explicitly set to `Ok` or `Error`. (#2099 #2102)
- The `Inject` method for the `"go.opentelemetry.io/otel/propagation".TraceContext` type no longer injects empty `tracestate` values. (#2108)
- Use `6831` as default Jaeger agent port instead of `6832`. (#2131)

## [Experimental Metrics v0.22.0] - 2021-07-19

### Added

- Adds HTTP support for OTLP metrics exporter. (#2022)

### Removed

- Removed the deprecated package `go.opentelemetry.io/otel/exporters/metric/prometheus`. (#2020)

## [1.0.0-RC1] / 0.21.0 - 2021-06-18

With this release we are introducing a split in module versions.  The tracing API and SDK are entering the `v1.0.0` Release Candidate phase with `v1.0.0-RC1`
while the experimental metrics API and SDK continue with `v0.x` releases at `v0.21.0`.  Modules at major version 1 or greater will not depend on modules
with major version 0.

### Added

- Adds `otlpgrpc.WithRetry`option for configuring the retry policy for transient errors on the otlp/gRPC exporter. (#1832)
  - The following status codes are defined as transient errors:
      | gRPC Status Code | Description |
      | ---------------- | ----------- |
      | 1  | Cancelled |
      | 4  | Deadline Exceeded |
      | 8  | Resource Exhausted |
      | 10 | Aborted |
      | 10 | Out of Range |
      | 14 | Unavailable |
      | 15 | Data Loss |
- Added `Status` type to the `go.opentelemetry.io/otel/sdk/trace` package to represent the status of a span. (#1874)
- Added `SpanStub` type and its associated functions to the `go.opentelemetry.io/otel/sdk/trace/tracetest` package.
  This type can be used as a testing replacement for the `SpanSnapshot` that was removed from the `go.opentelemetry.io/otel/sdk/trace` package. (#1873)
- Adds support for scheme in `OTEL_EXPORTER_OTLP_ENDPOINT` according to the spec. (#1886)
- Adds `trace.WithSchemaURL` option for configuring the tracer with a Schema URL. (#1889)
- Added an example of using OpenTelemetry Go as a trace context forwarder. (#1912)
- `ParseTraceState` is added to the `go.opentelemetry.io/otel/trace` package.
  It can be used to decode a `TraceState` from a `tracestate` header string value. (#1937)
- Added `Len` method to the `TraceState` type in the `go.opentelemetry.io/otel/trace` package.
  This method returns the number of list-members the `TraceState` holds. (#1937)
- Creates package `go.opentelemetry.io/otel/exporters/otlp/otlptrace` that defines a trace exporter that uses a `otlptrace.Client` to send data.
  Creates package `go.opentelemetry.io/otel/exporters/otlp/otlptrace/otlptracegrpc` implementing a gRPC `otlptrace.Client` and offers convenience functions, `NewExportPipeline` and `InstallNewPipeline`, to setup and install a `otlptrace.Exporter` in tracing .(#1922)
- Added `Baggage`, `Member`, and `Property` types to the `go.opentelemetry.io/otel/baggage` package along with their related functions. (#1967)
- Added `ContextWithBaggage`, `ContextWithoutBaggage`, and `FromContext` functions to the `go.opentelemetry.io/otel/baggage` package.
  These functions replace the `Set`, `Value`, `ContextWithValue`, `ContextWithoutValue`, and `ContextWithEmpty` functions from that package and directly work with the new `Baggage` type. (#1967)
- The `OTEL_SERVICE_NAME` environment variable is the preferred source for `service.name`, used by the environment resource detector if a service name is present both there and in `OTEL_RESOURCE_ATTRIBUTES`. (#1969)
- Creates package `go.opentelemetry.io/otel/exporters/otlp/otlptrace/otlptracehttp` implementing an HTTP `otlptrace.Client` and offers convenience functions, `NewExportPipeline` and `InstallNewPipeline`, to setup and install a `otlptrace.Exporter` in tracing. (#1963)
- Changes `go.opentelemetry.io/otel/sdk/resource.NewWithAttributes` to require a schema URL. The old function is still available as `resource.NewSchemaless`. This is a breaking change. (#1938)
- Several builtin resource detectors now correctly populate the schema URL. (#1938)
- Creates package `go.opentelemetry.io/otel/exporters/otlp/otlpmetric` that defines a metrics exporter that uses a `otlpmetric.Client` to send data.
- Creates package `go.opentelemetry.io/otel/exporters/otlp/otlpmetric/otlpmetricgrpc` implementing a gRPC `otlpmetric.Client` and offers convenience functions, `New` and `NewUnstarted`, to create an `otlpmetric.Exporter`.(#1991)
- Added `go.opentelemetry.io/otel/exporters/stdout/stdouttrace` exporter. (#2005)
- Added `go.opentelemetry.io/otel/exporters/stdout/stdoutmetric` exporter. (#2005)
- Added a `TracerProvider()` method to the `"go.opentelemetry.io/otel/trace".Span` interface. This can be used to obtain a `TracerProvider` from a given span that utilizes the same trace processing pipeline.  (#2009)

### Changed

- Make `NewSplitDriver` from `go.opentelemetry.io/otel/exporters/otlp` take variadic arguments instead of a `SplitConfig` item.
  `NewSplitDriver` now automatically implements an internal `noopDriver` for `SplitConfig` fields that are not initialized. (#1798)
- `resource.New()` now creates a Resource without builtin detectors. Previous behavior is now achieved by using `WithBuiltinDetectors` Option. (#1810)
- Move the `Event` type from the `go.opentelemetry.io/otel` package to the `go.opentelemetry.io/otel/sdk/trace` package. (#1846)
- CI builds validate against last two versions of Go, dropping 1.14 and adding 1.16. (#1865)
- BatchSpanProcessor now report export failures when calling `ForceFlush()` method. (#1860)
- `Set.Encoded(Encoder)` no longer caches the result of an encoding. (#1855)
- Renamed `CloudZoneKey` to `CloudAvailabilityZoneKey` in Resource semantic conventions according to spec. (#1871)
- The `StatusCode` and `StatusMessage` methods of the `ReadOnlySpan` interface and the `Span` produced by the `go.opentelemetry.io/otel/sdk/trace` package have been replaced with a single `Status` method.
  This method returns the status of a span using the new `Status` type. (#1874)
- Updated `ExportSpans` method of the`SpanExporter` interface type to accept `ReadOnlySpan`s instead of the removed `SpanSnapshot`.
  This brings the export interface into compliance with the specification in that it now accepts an explicitly immutable type instead of just an implied one. (#1873)
- Unembed `SpanContext` in `Link`. (#1877)
- Generate Semantic conventions from the specification YAML. (#1891)
- Spans created by the global `Tracer` obtained from `go.opentelemetry.io/otel`, prior to a functioning `TracerProvider` being set, now propagate the span context from their parent if one exists. (#1901)
- The `"go.opentelemetry.io/otel".Tracer` function now accepts tracer options. (#1902)
- Move the `go.opentelemetry.io/otel/unit` package to `go.opentelemetry.io/otel/metric/unit`. (#1903)
- Changed `go.opentelemetry.io/otel/trace.TracerConfig` to conform to the [Contributing guidelines](CONTRIBUTING.md#config.) (#1921)
- Changed `go.opentelemetry.io/otel/trace.SpanConfig` to conform to the [Contributing guidelines](CONTRIBUTING.md#config). (#1921)
- Changed `span.End()` now only accepts Options that are allowed at `End()`. (#1921)
- Changed `go.opentelemetry.io/otel/metric.InstrumentConfig` to conform to the [Contributing guidelines](CONTRIBUTING.md#config). (#1921)
- Changed `go.opentelemetry.io/otel/metric.MeterConfig` to conform to the [Contributing guidelines](CONTRIBUTING.md#config). (#1921)
- Refactored option types according to the contribution style guide. (#1882)
- Move the `go.opentelemetry.io/otel/trace.TraceStateFromKeyValues` function to the `go.opentelemetry.io/otel/oteltest` package.
  This function is preserved for testing purposes where it may be useful to create a `TraceState` from `attribute.KeyValue`s, but it is not intended for production use.
  The new `ParseTraceState` function should be used to create a `TraceState`. (#1931)
- Updated `MarshalJSON` method of the `go.opentelemetry.io/otel/trace.TraceState` type to marshal the type into the string representation of the `TraceState`. (#1931)
- The `TraceState.Delete` method from the `go.opentelemetry.io/otel/trace` package no longer returns an error in addition to a `TraceState`. (#1931)
- Updated `Get` method of the `TraceState` type from the `go.opentelemetry.io/otel/trace` package to accept a `string` instead of an `attribute.Key` type. (#1931)
- Updated `Insert` method of the `TraceState` type from the `go.opentelemetry.io/otel/trace` package to accept a pair of `string`s instead of an `attribute.KeyValue` type. (#1931)
- Updated `Delete` method of the `TraceState` type from the `go.opentelemetry.io/otel/trace` package to accept a `string` instead of an `attribute.Key` type. (#1931)
- Renamed `NewExporter` to `New` in the `go.opentelemetry.io/otel/exporters/stdout` package. (#1985)
- Renamed `NewExporter` to `New` in the `go.opentelemetry.io/otel/exporters/metric/prometheus` package. (#1985)
- Renamed `NewExporter` to `New` in the `go.opentelemetry.io/otel/exporters/trace/jaeger` package. (#1985)
- Renamed `NewExporter` to `New` in the `go.opentelemetry.io/otel/exporters/trace/zipkin` package. (#1985)
- Renamed `NewExporter` to `New` in the `go.opentelemetry.io/otel/exporters/otlp` package. (#1985)
- Renamed `NewUnstartedExporter` to `NewUnstarted` in the `go.opentelemetry.io/otel/exporters/otlp` package. (#1985)
- The `go.opentelemetry.io/otel/semconv` package has been moved to `go.opentelemetry.io/otel/semconv/v1.4.0` to allow for multiple [telemetry schema](https://github.com/open-telemetry/oteps/blob/main/text/0152-telemetry-schemas.md) versions to be used concurrently. (#1987)
- Metrics test helpers in `go.opentelemetry.io/otel/oteltest` have been moved to `go.opentelemetry.io/otel/metric/metrictest`. (#1988)

### Deprecated

- The `go.opentelemetry.io/otel/exporters/metric/prometheus` is deprecated, use `go.opentelemetry.io/otel/exporters/prometheus` instead. (#1993)
- The `go.opentelemetry.io/otel/exporters/trace/jaeger` is deprecated, use `go.opentelemetry.io/otel/exporters/jaeger` instead. (#1993)
- The `go.opentelemetry.io/otel/exporters/trace/zipkin` is deprecated, use `go.opentelemetry.io/otel/exporters/zipkin` instead. (#1993)

### Removed

- Removed `resource.WithoutBuiltin()`. Use `resource.New()`. (#1810)
- Unexported types `resource.FromEnv`, `resource.Host`, and `resource.TelemetrySDK`, Use the corresponding `With*()` to use individually. (#1810)
- Removed the `Tracer` and `IsRecording` method from the `ReadOnlySpan` in the `go.opentelemetry.io/otel/sdk/trace`.
  The `Tracer` method is not a required to be included in this interface and given the mutable nature of the tracer that is associated with a span, this method is not appropriate.
  The `IsRecording` method returns if the span is recording or not.
  A read-only span value does not need to know if updates to it will be recorded or not.
  By definition, it cannot be updated so there is no point in communicating if an update is recorded. (#1873)
- Removed the `SpanSnapshot` type from the `go.opentelemetry.io/otel/sdk/trace` package.
  The use of this type has been replaced with the use of the explicitly immutable `ReadOnlySpan` type.
  When a concrete representation of a read-only span is needed for testing, the newly added `SpanStub` in the `go.opentelemetry.io/otel/sdk/trace/tracetest` package should be used. (#1873)
- Removed the `Tracer` method from the `Span` interface in the `go.opentelemetry.io/otel/trace` package.
  Using the same tracer that created a span introduces the error where an instrumentation library's `Tracer` is used by other code instead of their own.
  The `"go.opentelemetry.io/otel".Tracer` function or a `TracerProvider` should be used to acquire a library specific `Tracer` instead. (#1900)
  - The `TracerProvider()` method on the `Span` interface may also be used to obtain a `TracerProvider` using the same trace processing pipeline. (#2009)
- The `http.url` attribute generated by `HTTPClientAttributesFromHTTPRequest` will no longer include username or password information. (#1919)
- Removed `IsEmpty` method of the `TraceState` type in the `go.opentelemetry.io/otel/trace` package in favor of using the added `TraceState.Len` method. (#1931)
- Removed `Set`, `Value`, `ContextWithValue`, `ContextWithoutValue`, and `ContextWithEmpty` functions in the `go.opentelemetry.io/otel/baggage` package.
  Handling of baggage is now done using the added `Baggage` type and related context functions (`ContextWithBaggage`, `ContextWithoutBaggage`, and `FromContext`) in that package. (#1967)
- The `InstallNewPipeline` and `NewExportPipeline` creation functions in all the exporters (prometheus, otlp, stdout, jaeger, and zipkin) have been removed.
  These functions were deemed premature attempts to provide convenience that did not achieve this aim. (#1985)
- The `go.opentelemetry.io/otel/exporters/otlp` exporter has been removed.  Use `go.opentelemetry.io/otel/exporters/otlp/otlptrace` instead. (#1990)
- The `go.opentelemetry.io/otel/exporters/stdout` exporter has been removed.  Use `go.opentelemetry.io/otel/exporters/stdout/stdouttrace` or `go.opentelemetry.io/otel/exporters/stdout/stdoutmetric` instead. (#2005)

### Fixed

- Only report errors from the `"go.opentelemetry.io/otel/sdk/resource".Environment` function when they are not `nil`. (#1850, #1851)
- The `Shutdown` method of the simple `SpanProcessor` in the `go.opentelemetry.io/otel/sdk/trace` package now honors the context deadline or cancellation. (#1616, #1856)
- BatchSpanProcessor now drops span batches that failed to be exported. (#1860)
- Use `http://localhost:14268/api/traces` as default Jaeger collector endpoint instead of `http://localhost:14250`. (#1898)
- Allow trailing and leading whitespace in the parsing of a `tracestate` header. (#1931)
- Add logic to determine if the channel is closed to fix Jaeger exporter test panic with close closed channel. (#1870, #1973)
- Avoid transport security when OTLP endpoint is a Unix socket. (#2001)

### Security

## [0.20.0] - 2021-04-23

### Added

- The OTLP exporter now has two new convenience functions, `NewExportPipeline` and `InstallNewPipeline`, setup and install the exporter in tracing and metrics pipelines. (#1373)
- Adds semantic conventions for exceptions. (#1492)
- Added Jaeger Environment variables: `OTEL_EXPORTER_JAEGER_AGENT_HOST`, `OTEL_EXPORTER_JAEGER_AGENT_PORT`
  These environment variables can be used to override Jaeger agent hostname and port (#1752)
- Option `ExportTimeout` was added to batch span processor. (#1755)
- `trace.TraceFlags` is now a defined type over `byte` and `WithSampled(bool) TraceFlags` and `IsSampled() bool` methods have been added to it. (#1770)
- The `Event` and `Link` struct types from the `go.opentelemetry.io/otel` package now include a `DroppedAttributeCount` field to record the number of attributes that were not recorded due to configured limits being reached. (#1771)
- The Jaeger exporter now reports dropped attributes for a Span event in the exported log. (#1771)
- Adds test to check BatchSpanProcessor ignores `OnEnd` and `ForceFlush` post `Shutdown`. (#1772)
- Extract resource attributes from the `OTEL_RESOURCE_ATTRIBUTES` environment variable and merge them with the `resource.Default` resource as well as resources provided to the `TracerProvider` and metric `Controller`. (#1785)
- Added `WithOSType` resource configuration option to set OS (Operating System) type resource attribute (`os.type`). (#1788)
- Added `WithProcess*` resource configuration options to set Process resource attributes. (#1788)
  - `process.pid`
  - `process.executable.name`
  - `process.executable.path`
  - `process.command_args`
  - `process.owner`
  - `process.runtime.name`
  - `process.runtime.version`
  - `process.runtime.description`
- Adds `k8s.node.name` and `k8s.node.uid` attribute keys to the `semconv` package. (#1789)
- Added support for configuring OTLP/HTTP and OTLP/gRPC Endpoints, TLS Certificates, Headers, Compression and Timeout via Environment Variables. (#1758, #1769 and #1811)
  - `OTEL_EXPORTER_OTLP_ENDPOINT`
  - `OTEL_EXPORTER_OTLP_TRACES_ENDPOINT`
  - `OTEL_EXPORTER_OTLP_METRICS_ENDPOINT`
  - `OTEL_EXPORTER_OTLP_HEADERS`
  - `OTEL_EXPORTER_OTLP_TRACES_HEADERS`
  - `OTEL_EXPORTER_OTLP_METRICS_HEADERS`
  - `OTEL_EXPORTER_OTLP_COMPRESSION`
  - `OTEL_EXPORTER_OTLP_TRACES_COMPRESSION`
  - `OTEL_EXPORTER_OTLP_METRICS_COMPRESSION`
  - `OTEL_EXPORTER_OTLP_TIMEOUT`
  - `OTEL_EXPORTER_OTLP_TRACES_TIMEOUT`
  - `OTEL_EXPORTER_OTLP_METRICS_TIMEOUT`
  - `OTEL_EXPORTER_OTLP_CERTIFICATE`
  - `OTEL_EXPORTER_OTLP_TRACES_CERTIFICATE`
  - `OTEL_EXPORTER_OTLP_METRICS_CERTIFICATE`
- Adds `otlpgrpc.WithTimeout` option for configuring timeout to the otlp/gRPC exporter. (#1821)
- Adds `jaeger.WithMaxPacketSize` option for configuring maximum UDP packet size used when connecting to the Jaeger agent. (#1853)

### Fixed

- The `Span.IsRecording` implementation from `go.opentelemetry.io/otel/sdk/trace` always returns false when not being sampled. (#1750)
- The Jaeger exporter now correctly sets tags for the Span status code and message.
  This means it uses the correct tag keys (`"otel.status_code"`, `"otel.status_description"`) and does not set the status message as a tag unless it is set on the span. (#1761)
- The Jaeger exporter now correctly records Span event's names using the `"event"` key for a tag.
  Additionally, this tag is overridden, as specified in the OTel specification, if the event contains an attribute with that key. (#1768)
- Zipkin Exporter: Ensure mapping between OTel and Zipkin span data complies with the specification. (#1688)
- Fixed typo for default service name in Jaeger Exporter. (#1797)
- Fix flaky OTLP for the reconnnection of the client connection. (#1527, #1814)
- Fix Jaeger exporter dropping of span batches that exceed the UDP packet size limit.
  Instead, the exporter now splits the batch into smaller sendable batches. (#1828)

### Changed

- Span `RecordError` now records an `exception` event to comply with the semantic convention specification. (#1492)
- Jaeger exporter was updated to use thrift v0.14.1. (#1712)
- Migrate from using internally built and maintained version of the OTLP to the one hosted at `go.opentelemetry.io/proto/otlp`. (#1713)
- Migrate from using `github.com/gogo/protobuf` to `google.golang.org/protobuf` to match `go.opentelemetry.io/proto/otlp`. (#1713)
- The storage of a local or remote Span in a `context.Context` using its SpanContext is unified to store just the current Span.
  The Span's SpanContext can now self-identify as being remote or not.
  This means that `"go.opentelemetry.io/otel/trace".ContextWithRemoteSpanContext` will now overwrite any existing current Span, not just existing remote Spans, and make it the current Span in a `context.Context`. (#1731)
- Improve OTLP/gRPC exporter connection errors. (#1737)
- Information about a parent span context in a `"go.opentelemetry.io/otel/export/trace".SpanSnapshot` is unified in a new `Parent` field.
  The existing `ParentSpanID` and `HasRemoteParent` fields are removed in favor of this. (#1748)
- The `ParentContext` field of the `"go.opentelemetry.io/otel/sdk/trace".SamplingParameters` is updated to hold a `context.Context` containing the parent span.
  This changes it to make `SamplingParameters` conform with the OpenTelemetry specification. (#1749)
- Updated Jaeger Environment Variables: `JAEGER_ENDPOINT`, `JAEGER_USER`, `JAEGER_PASSWORD`
  to `OTEL_EXPORTER_JAEGER_ENDPOINT`, `OTEL_EXPORTER_JAEGER_USER`, `OTEL_EXPORTER_JAEGER_PASSWORD` in compliance with OTel specification. (#1752)
- Modify `BatchSpanProcessor.ForceFlush` to abort after timeout/cancellation. (#1757)
- The `DroppedAttributeCount` field of the `Span` in the `go.opentelemetry.io/otel` package now only represents the number of attributes dropped for the span itself.
  It no longer is a conglomerate of itself, events, and link attributes that have been dropped. (#1771)
- Make `ExportSpans` in Jaeger Exporter honor context deadline. (#1773)
- Modify Zipkin Exporter default service name, use default resource's serviceName instead of empty. (#1777)
- The `go.opentelemetry.io/otel/sdk/export/trace` package is merged into the `go.opentelemetry.io/otel/sdk/trace` package. (#1778)
- The prometheus.InstallNewPipeline example is moved from comment to example test (#1796)
- The convenience functions for the stdout exporter have been updated to return the `TracerProvider` implementation and enable the shutdown of the exporter. (#1800)
- Replace the flush function returned from the Jaeger exporter's convenience creation functions (`InstallNewPipeline` and `NewExportPipeline`) with the `TracerProvider` implementation they create.
  This enables the caller to shutdown and flush using the related `TracerProvider` methods. (#1822)
- Updated the Jaeger exporter to have a default endpoint, `http://localhost:14250`, for the collector. (#1824)
- Changed the function `WithCollectorEndpoint` in the Jaeger exporter to no longer accept an endpoint as an argument.
  The endpoint can be passed with the `CollectorEndpointOption` using the `WithEndpoint` function or by setting the `OTEL_EXPORTER_JAEGER_ENDPOINT` environment variable value appropriately. (#1824)
- The Jaeger exporter no longer batches exported spans itself, instead it relies on the SDK's `BatchSpanProcessor` for this functionality. (#1830)
- The Jaeger exporter creation functions (`NewRawExporter`, `NewExportPipeline`, and `InstallNewPipeline`) no longer accept the removed `Option` type as a variadic argument. (#1830)

### Removed

- Removed Jaeger Environment variables: `JAEGER_SERVICE_NAME`, `JAEGER_DISABLED`, `JAEGER_TAGS`
  These environment variables will no longer be used to override values of the Jaeger exporter (#1752)
- No longer set the links for a `Span` in `go.opentelemetry.io/otel/sdk/trace` that is configured to be a new root.
  This is unspecified behavior that the OpenTelemetry community plans to standardize in the future.
  To prevent backwards incompatible changes when it is specified, these links are removed. (#1726)
- Setting error status while recording error with Span from oteltest package. (#1729)
- The concept of a remote and local Span stored in a context is unified to just the current Span.
  Because of this `"go.opentelemetry.io/otel/trace".RemoteSpanContextFromContext` is removed as it is no longer needed.
  Instead, `"go.opentelemetry.io/otel/trace".SpanContextFromContext` can be used to return the current Span.
  If needed, that Span's `SpanContext.IsRemote()` can then be used to determine if it is remote or not. (#1731)
- The `HasRemoteParent` field of the `"go.opentelemetry.io/otel/sdk/trace".SamplingParameters` is removed.
  This field is redundant to the information returned from the `Remote` method of the `SpanContext` held in the `ParentContext` field. (#1749)
- The `trace.FlagsDebug` and `trace.FlagsDeferred` constants have been removed and will be localized to the B3 propagator. (#1770)
- Remove `Process` configuration, `WithProcessFromEnv` and `ProcessFromEnv`, and type from the Jaeger exporter package.
  The information that could be configured in the `Process` struct should be configured in a `Resource` instead. (#1776, #1804)
- Remove the `WithDisabled` option from the Jaeger exporter.
  To disable the exporter unregister it from the `TracerProvider` or use a no-operation `TracerProvider`. (#1806)
- Removed the functions `CollectorEndpointFromEnv` and `WithCollectorEndpointOptionFromEnv` from the Jaeger exporter.
  These functions for retrieving specific environment variable values are redundant of other internal functions and
  are not intended for end user use. (#1824)
- Removed the Jaeger exporter `WithSDKOptions` `Option`.
  This option was used to set SDK options for the exporter creation convenience functions.
  These functions are provided as a way to easily setup or install the exporter with what are deemed reasonable SDK settings for common use cases.
  If the SDK needs to be configured differently, the `NewRawExporter` function and direct setup of the SDK with the desired settings should be used. (#1825)
- The `WithBufferMaxCount` and `WithBatchMaxCount` `Option`s from the Jaeger exporter are removed.
  The exporter no longer batches exports, instead relying on the SDK's `BatchSpanProcessor` for this functionality. (#1830)
- The Jaeger exporter `Option` type is removed.
  The type is no longer used by the exporter to configure anything.
  All the previous configurations these options provided were duplicates of SDK configuration.
  They have been removed in favor of using the SDK configuration and focuses the exporter configuration to be only about the endpoints it will send telemetry to. (#1830)

## [0.19.0] - 2021-03-18

### Added

- Added `Marshaler` config option to `otlphttp` to enable otlp over json or protobufs. (#1586)
- A `ForceFlush` method to the `"go.opentelemetry.io/otel/sdk/trace".TracerProvider` to flush all registered `SpanProcessor`s. (#1608)
- Added `WithSampler` and `WithSpanLimits` to tracer provider. (#1633, #1702)
- `"go.opentelemetry.io/otel/trace".SpanContext` now has a `remote` property, and `IsRemote()` predicate, that is true when the `SpanContext` has been extracted from remote context data. (#1701)
- A `Valid` method to the `"go.opentelemetry.io/otel/attribute".KeyValue` type. (#1703)

### Changed

- `trace.SpanContext` is now immutable and has no exported fields. (#1573)
  - `trace.NewSpanContext()` can be used in conjunction with the `trace.SpanContextConfig` struct to initialize a new `SpanContext` where all values are known.
- Update the `ForceFlush` method signature to the `"go.opentelemetry.io/otel/sdk/trace".SpanProcessor` to accept a `context.Context` and return an error. (#1608)
- Update the `Shutdown` method to the `"go.opentelemetry.io/otel/sdk/trace".TracerProvider` return an error on shutdown failure. (#1608)
- The SimpleSpanProcessor will now shut down the enclosed `SpanExporter` and gracefully ignore subsequent calls to `OnEnd` after `Shutdown` is called. (#1612)
- `"go.opentelemetry.io/sdk/metric/controller.basic".WithPusher` is replaced with `WithExporter` to provide consistent naming across project. (#1656)
- Added non-empty string check for trace `Attribute` keys. (#1659)
- Add `description` to SpanStatus only when `StatusCode` is set to error. (#1662)
- Jaeger exporter falls back to `resource.Default`'s `service.name` if the exported Span does not have one. (#1673)
- Jaeger exporter populates Jaeger's Span Process from Resource. (#1673)
- Renamed the `LabelSet` method of `"go.opentelemetry.io/otel/sdk/resource".Resource` to `Set`. (#1692)
- Changed `WithSDK` to `WithSDKOptions` to accept variadic arguments of `TracerProviderOption` type in `go.opentelemetry.io/otel/exporters/trace/jaeger` package. (#1693)
- Changed `WithSDK` to `WithSDKOptions` to accept variadic arguments of `TracerProviderOption` type in `go.opentelemetry.io/otel/exporters/trace/zipkin` package. (#1693)

### Removed

- Removed `serviceName` parameter from Zipkin exporter and uses resource instead. (#1549)
- Removed `WithConfig` from tracer provider to avoid overriding configuration. (#1633)
- Removed the exported `SimpleSpanProcessor` and `BatchSpanProcessor` structs.
   These are now returned as a SpanProcessor interface from their respective constructors. (#1638)
- Removed `WithRecord()` from `trace.SpanOption` when creating a span. (#1660)
- Removed setting status to `Error` while recording an error as a span event in `RecordError`. (#1663)
- Removed `jaeger.WithProcess` configuration option. (#1673)
- Removed `ApplyConfig` method from `"go.opentelemetry.io/otel/sdk/trace".TracerProvider` and the now unneeded `Config` struct. (#1693)

### Fixed

- Jaeger Exporter: Ensure mapping between OTEL and Jaeger span data complies with the specification. (#1626)
- `SamplingResult.TraceState` is correctly propagated to a newly created span's `SpanContext`. (#1655)
- The `otel-collector` example now correctly flushes metric events prior to shutting down the exporter. (#1678)
- Do not set span status message in `SpanStatusFromHTTPStatusCode` if it can be inferred from `http.status_code`. (#1681)
- Synchronization issues in global trace delegate implementation. (#1686)
- Reduced excess memory usage by global `TracerProvider`. (#1687)

## [0.18.0] - 2021-03-03

### Added

- Added `resource.Default()` for use with meter and tracer providers. (#1507)
- `AttributePerEventCountLimit` and `AttributePerLinkCountLimit` for `SpanLimits`. (#1535)
- Added `Keys()` method to `propagation.TextMapCarrier` and `propagation.HeaderCarrier` to adapt `http.Header` to this interface. (#1544)
- Added `code` attributes to `go.opentelemetry.io/otel/semconv` package. (#1558)
- Compatibility testing suite in the CI system for the following systems. (#1567)
   | OS      | Go Version | Architecture |
   | ------- | ---------- | ------------ |
   | Ubuntu  | 1.15       | amd64        |
   | Ubuntu  | 1.14       | amd64        |
   | Ubuntu  | 1.15       | 386          |
   | Ubuntu  | 1.14       | 386          |
   | MacOS   | 1.15       | amd64        |
   | MacOS   | 1.14       | amd64        |
   | Windows | 1.15       | amd64        |
   | Windows | 1.14       | amd64        |
   | Windows | 1.15       | 386          |
   | Windows | 1.14       | 386          |

### Changed

- Replaced interface `oteltest.SpanRecorder` with its existing implementation
  `StandardSpanRecorder`. (#1542)
- Default span limit values to 128. (#1535)
- Rename `MaxEventsPerSpan`, `MaxAttributesPerSpan` and `MaxLinksPerSpan` to `EventCountLimit`, `AttributeCountLimit` and `LinkCountLimit`, and move these fields into `SpanLimits`. (#1535)
- Renamed the `otel/label` package to `otel/attribute`. (#1541)
- Vendor the Jaeger exporter's dependency on Apache Thrift. (#1551)
- Parallelize the CI linting and testing. (#1567)
- Stagger timestamps in exact aggregator tests. (#1569)
- Changed all examples to use `WithBatchTimeout(5 * time.Second)` rather than `WithBatchTimeout(5)`. (#1621)
- Prevent end-users from implementing some interfaces (#1575)

  ```
      "otel/exporters/otlp/otlphttp".Option
      "otel/exporters/stdout".Option
      "otel/oteltest".Option
      "otel/trace".TracerOption
      "otel/trace".SpanOption
      "otel/trace".EventOption
      "otel/trace".LifeCycleOption
      "otel/trace".InstrumentationOption
      "otel/sdk/resource".Option
      "otel/sdk/trace".ParentBasedSamplerOption
      "otel/sdk/trace".ReadOnlySpan
      "otel/sdk/trace".ReadWriteSpan
  ```

### Removed

- Removed attempt to resample spans upon changing the span name with `span.SetName()`. (#1545)
- The `test-benchmark` is no longer a dependency of the `precommit` make target. (#1567)
- Removed the `test-386` make target.
   This was replaced with a full compatibility testing suite (i.e. multi OS/arch) in the CI system. (#1567)

### Fixed

- The sequential timing check of timestamps in the stdout exporter are now setup explicitly to be sequential (#1571). (#1572)
- Windows build of Jaeger tests now compiles with OS specific functions (#1576). (#1577)
- The sequential timing check of timestamps of go.opentelemetry.io/otel/sdk/metric/aggregator/lastvalue are now setup explicitly to be sequential (#1578). (#1579)
- Validate tracestate header keys with vendors according to the W3C TraceContext specification (#1475). (#1581)
- The OTLP exporter includes related labels for translations of a GaugeArray (#1563). (#1570)

## [0.17.0] - 2021-02-12

### Changed

- Rename project default branch from `master` to `main`. (#1505)
- Reverse order in which `Resource` attributes are merged, per change in spec. (#1501)
- Add tooling to maintain "replace" directives in go.mod files automatically. (#1528)
- Create new modules: otel/metric, otel/trace, otel/oteltest, otel/sdk/export/metric, otel/sdk/metric (#1528)
- Move metric-related public global APIs from otel to otel/metric/global. (#1528)

## Fixed

- Fixed otlpgrpc reconnection issue.
- The example code in the README.md of `go.opentelemetry.io/otel/exporters/otlp` is moved to a compiled example test and used the new `WithAddress` instead of `WithEndpoint`. (#1513)
- The otel-collector example now uses the default OTLP receiver port of the collector.

## [0.16.0] - 2021-01-13

### Added

- Add the `ReadOnlySpan` and `ReadWriteSpan` interfaces to provide better control for accessing span data. (#1360)
- `NewGRPCDriver` function returns a `ProtocolDriver` that maintains a single gRPC connection to the collector. (#1369)
- Added documentation about the project's versioning policy. (#1388)
- Added `NewSplitDriver` for OTLP exporter that allows sending traces and metrics to different endpoints. (#1418)
- Added codeql workflow to GitHub Actions (#1428)
- Added Gosec workflow to GitHub Actions (#1429)
- Add new HTTP driver for OTLP exporter in `exporters/otlp/otlphttp`. Currently it only supports the binary protobuf payloads. (#1420)
- Add an OpenCensus exporter bridge. (#1444)

### Changed

- Rename `internal/testing` to `internal/internaltest`. (#1449)
- Rename `export.SpanData` to `export.SpanSnapshot` and use it only for exporting spans. (#1360)
- Store the parent's full `SpanContext` rather than just its span ID in the `span` struct. (#1360)
- Improve span duration accuracy. (#1360)
- Migrated CI/CD from CircleCI to GitHub Actions (#1382)
- Remove duplicate checkout from GitHub Actions workflow (#1407)
- Metric `array` aggregator renamed `exact` to match its `aggregation.Kind` (#1412)
- Metric `exact` aggregator includes per-point timestamps (#1412)
- Metric stdout exporter uses MinMaxSumCount aggregator for ValueRecorder instruments (#1412)
- `NewExporter` from `exporters/otlp` now takes a `ProtocolDriver` as a parameter. (#1369)
- Many OTLP Exporter options became gRPC ProtocolDriver options. (#1369)
- Unify endpoint API that related to OTel exporter. (#1401)
- Optimize metric histogram aggregator to reuse its slice of buckets. (#1435)
- Metric aggregator Count() and histogram Bucket.Counts are consistently `uint64`. (1430)
- Histogram aggregator accepts functional options, uses default boundaries if none given. (#1434)
- `SamplingResult` now passed a `Tracestate` from the parent `SpanContext` (#1432)
- Moved gRPC driver for OTLP exporter to `exporters/otlp/otlpgrpc`. (#1420)
- The `TraceContext` propagator now correctly propagates `TraceState` through the `SpanContext`. (#1447)
- Metric Push and Pull Controller components are combined into a single "basic" Controller:
  - `WithExporter()` and `Start()` to configure Push behavior
  - `Start()` is optional; use `Collect()` and `ForEach()` for Pull behavior
  - `Start()` and `Stop()` accept Context. (#1378)
- The `Event` type is moved from the `otel/sdk/export/trace` package to the `otel/trace` API package. (#1452)

### Removed

- Remove `errUninitializedSpan` as its only usage is now obsolete. (#1360)
- Remove Metric export functionality related to quantiles and summary data points: this is not specified (#1412)
- Remove DDSketch metric aggregator; our intention is to re-introduce this as an option of the histogram aggregator after [new OTLP histogram data types](https://github.com/open-telemetry/opentelemetry-proto/pull/226) are released (#1412)

### Fixed

- `BatchSpanProcessor.Shutdown()` will now shutdown underlying `export.SpanExporter`. (#1443)

## [0.15.0] - 2020-12-10

### Added

- The `WithIDGenerator` `TracerProviderOption` is added to the `go.opentelemetry.io/otel/trace` package to configure an `IDGenerator` for the `TracerProvider`. (#1363)

### Changed

- The Zipkin exporter now uses the Span status code to determine. (#1328)
- `NewExporter` and `Start` functions in `go.opentelemetry.io/otel/exporters/otlp` now receive `context.Context` as a first parameter. (#1357)
- Move the OpenCensus example into `example` directory. (#1359)
- Moved the SDK's `internal.IDGenerator` interface in to the `sdk/trace` package to enable support for externally-defined ID generators. (#1363)
- Bump `github.com/google/go-cmp` from 0.5.3 to 0.5.4 (#1374)
- Bump `github.com/golangci/golangci-lint` in `/internal/tools` (#1375)

### Fixed

- Metric SDK `SumObserver` and `UpDownSumObserver` instruments correctness fixes. (#1381)

## [0.14.0] - 2020-11-19

### Added

- An `EventOption` and the related `NewEventConfig` function are added to the `go.opentelemetry.io/otel` package to configure Span events. (#1254)
- A `TextMapPropagator` and associated `TextMapCarrier` are added to the `go.opentelemetry.io/otel/oteltest` package to test `TextMap` type propagators and their use. (#1259)
- `SpanContextFromContext` returns `SpanContext` from context. (#1255)
- `TraceState` has been added to `SpanContext`. (#1340)
- `DeploymentEnvironmentKey` added to `go.opentelemetry.io/otel/semconv` package. (#1323)
- Add an OpenCensus to OpenTelemetry tracing bridge. (#1305)
- Add a parent context argument to `SpanProcessor.OnStart` to follow the specification. (#1333)
- Add missing tests for `sdk/trace/attributes_map.go`. (#1337)

### Changed

- Move the `go.opentelemetry.io/otel/api/trace` package into `go.opentelemetry.io/otel/trace` with the following changes. (#1229) (#1307)
  - `ID` has been renamed to `TraceID`.
  - `IDFromHex` has been renamed to `TraceIDFromHex`.
  - `EmptySpanContext` is removed.
- Move the `go.opentelemetry.io/otel/api/trace/tracetest` package into `go.opentelemetry.io/otel/oteltest`. (#1229)
- OTLP Exporter updates:
  - supports OTLP v0.6.0 (#1230, #1354)
  - supports configurable aggregation temporality (default: Cumulative, optional: Stateless). (#1296)
- The Sampler is now called on local child spans. (#1233)
- The `Kind` type from the `go.opentelemetry.io/otel/api/metric` package was renamed to `InstrumentKind` to more specifically describe what it is and avoid semantic ambiguity. (#1240)
- The `MetricKind` method of the `Descriptor` type in the `go.opentelemetry.io/otel/api/metric` package was renamed to `Descriptor.InstrumentKind`.
   This matches the returned type and fixes misuse of the term metric. (#1240)
- Move test harness from the `go.opentelemetry.io/otel/api/apitest` package into `go.opentelemetry.io/otel/oteltest`. (#1241)
- Move the `go.opentelemetry.io/otel/api/metric/metrictest` package into `go.opentelemetry.io/oteltest` as part of #964. (#1252)
- Move the `go.opentelemetry.io/otel/api/metric` package into `go.opentelemetry.io/otel/metric` as part of #1303. (#1321)
- Move the `go.opentelemetry.io/otel/api/metric/registry` package into `go.opentelemetry.io/otel/metric/registry` as a part of #1303. (#1316)
- Move the `Number` type (together with related functions) from `go.opentelemetry.io/otel/api/metric` package into `go.opentelemetry.io/otel/metric/number` as a part of #1303. (#1316)
- The function signature of the Span `AddEvent` method in `go.opentelemetry.io/otel` is updated to no longer take an unused context and instead take a required name and a variable number of `EventOption`s. (#1254)
- The function signature of the Span `RecordError` method in `go.opentelemetry.io/otel` is updated to no longer take an unused context and instead take a required error value and a variable number of `EventOption`s. (#1254)
- Move the `go.opentelemetry.io/otel/api/global` package to `go.opentelemetry.io/otel`. (#1262) (#1330)
- Move the `Version` function from `go.opentelemetry.io/otel/sdk` to `go.opentelemetry.io/otel`. (#1330)
- Rename correlation context header from `"otcorrelations"` to `"baggage"` to match the OpenTelemetry specification. (#1267)
- Fix `Code.UnmarshalJSON` to work with valid JSON only. (#1276)
- The `resource.New()` method changes signature to support builtin attributes and functional options, including `telemetry.sdk.*` and
  `host.name` semantic conventions; the former method is renamed `resource.NewWithAttributes`. (#1235)
- The Prometheus exporter now exports non-monotonic counters (i.e. `UpDownCounter`s) as gauges. (#1210)
- Correct the `Span.End` method documentation in the `otel` API to state updates are not allowed on a span after it has ended. (#1310)
- Updated span collection limits for attribute, event and link counts to 1000 (#1318)
- Renamed `semconv.HTTPUrlKey` to `semconv.HTTPURLKey`. (#1338)

### Removed

- The `ErrInvalidHexID`, `ErrInvalidTraceIDLength`, `ErrInvalidSpanIDLength`, `ErrInvalidSpanIDLength`, or `ErrNilSpanID` from the `go.opentelemetry.io/otel` package are unexported now. (#1243)
- The `AddEventWithTimestamp` method on the `Span` interface in `go.opentelemetry.io/otel` is removed due to its redundancy.
   It is replaced by using the `AddEvent` method with a `WithTimestamp` option. (#1254)
- The `MockSpan` and `MockTracer` types are removed from `go.opentelemetry.io/otel/oteltest`.
   `Tracer` and `Span` from the same module should be used in their place instead. (#1306)
- `WorkerCount` option is removed from `go.opentelemetry.io/otel/exporters/otlp`. (#1350)
- Remove the following labels types: INT32, UINT32, UINT64 and FLOAT32. (#1314)

### Fixed

- Rename `MergeItererator` to `MergeIterator` in the `go.opentelemetry.io/otel/label` package. (#1244)
- The `go.opentelemetry.io/otel/api/global` packages global TextMapPropagator now delegates functionality to a globally set delegate for all previously returned propagators. (#1258)
- Fix condition in `label.Any`. (#1299)
- Fix global `TracerProvider` to pass options to its configured provider. (#1329)
- Fix missing handler for `ExactKind` aggregator in OTLP metrics transformer (#1309)

## [0.13.0] - 2020-10-08

### Added

- OTLP Metric exporter supports Histogram aggregation. (#1209)
- The `Code` struct from the `go.opentelemetry.io/otel/codes` package now supports JSON marshaling and unmarshaling as well as implements the `Stringer` interface. (#1214)
- A Baggage API to implement the OpenTelemetry specification. (#1217)
- Add Shutdown method to sdk/trace/provider, shutdown processors in the order they were registered. (#1227)

### Changed

- Set default propagator to no-op propagator. (#1184)
- The `HTTPSupplier`, `HTTPExtractor`, `HTTPInjector`, and `HTTPPropagator` from the `go.opentelemetry.io/otel/api/propagation` package were replaced with unified `TextMapCarrier` and `TextMapPropagator` in the `go.opentelemetry.io/otel/propagation` package. (#1212) (#1325)
- The `New` function from the `go.opentelemetry.io/otel/api/propagation` package was replaced with `NewCompositeTextMapPropagator` in the `go.opentelemetry.io/otel` package. (#1212)
- The status codes of the `go.opentelemetry.io/otel/codes` package have been updated to match the latest OpenTelemetry specification.
   They now are `Unset`, `Error`, and `Ok`.
   They no longer track the gRPC codes. (#1214)
- The `StatusCode` field of the `SpanData` struct in the `go.opentelemetry.io/otel/sdk/export/trace` package now uses the codes package from this package instead of the gRPC project. (#1214)
- Move the `go.opentelemetry.io/otel/api/baggage` package into `go.opentelemetry.io/otel/baggage`. (#1217) (#1325)
- A `Shutdown` method of `SpanProcessor` and all its implementations receives a context and returns an error. (#1264)

### Fixed

- Copies of data from arrays and slices passed to `go.opentelemetry.io/otel/label.ArrayValue()` are now used in the returned `Value` instead of using the mutable data itself. (#1226)

### Removed

- The `ExtractHTTP` and `InjectHTTP` functions from the `go.opentelemetry.io/otel/api/propagation` package were removed. (#1212)
- The `Propagators` interface from the `go.opentelemetry.io/otel/api/propagation` package was removed to conform to the OpenTelemetry specification.
   The explicit `TextMapPropagator` type can be used in its place as this is the `Propagator` type the specification defines. (#1212)
- The `SetAttribute` method of the `Span` from the `go.opentelemetry.io/otel/api/trace` package was removed given its redundancy with the `SetAttributes` method. (#1216)
- The internal implementation of Baggage storage is removed in favor of using the new Baggage API functionality. (#1217)
- Remove duplicate hostname key `HostHostNameKey` in Resource semantic conventions. (#1219)
- Nested array/slice support has been removed. (#1226)

## [0.12.0] - 2020-09-24

### Added

- A `SpanConfigure` function in `go.opentelemetry.io/otel/api/trace` to create a new `SpanConfig` from `SpanOption`s. (#1108)
- In the `go.opentelemetry.io/otel/api/trace` package, `NewTracerConfig` was added to construct new `TracerConfig`s.
   This addition was made to conform with our project option conventions. (#1155)
- Instrumentation library information was added to the Zipkin exporter. (#1119)
- The `SpanProcessor` interface now has a `ForceFlush()` method. (#1166)
- More semantic conventions for k8s as resource attributes. (#1167)

### Changed

- Add reconnecting udp connection type to Jaeger exporter.
   This change adds a new optional implementation of the udp conn interface used to detect changes to an agent's host dns record.
   It then adopts the new destination address to ensure the exporter doesn't get stuck. This change was ported from jaegertracing/jaeger-client-go#520. (#1063)
- Replace `StartOption` and `EndOption` in `go.opentelemetry.io/otel/api/trace` with `SpanOption`.
   This change is matched by replacing the `StartConfig` and `EndConfig` with a unified `SpanConfig`. (#1108)
- Replace the `LinkedTo` span option in `go.opentelemetry.io/otel/api/trace` with `WithLinks`.
   This is be more consistent with our other option patterns, i.e. passing the item to be configured directly instead of its component parts, and provides a cleaner function signature. (#1108)
- The `go.opentelemetry.io/otel/api/trace` `TracerOption` was changed to an interface to conform to project option conventions. (#1109)
- Move the `B3` and `TraceContext` from within the `go.opentelemetry.io/otel/api/trace` package to their own `go.opentelemetry.io/otel/propagators` package.
    This removal of the propagators is reflective of the OpenTelemetry specification for these propagators as well as cleans up the `go.opentelemetry.io/otel/api/trace` API. (#1118)
- Rename Jaeger tags used for instrumentation library information to reflect changes in OpenTelemetry specification. (#1119)
- Rename `ProbabilitySampler` to `TraceIDRatioBased` and change semantics to ignore parent span sampling status. (#1115)
- Move `tools` package under `internal`. (#1141)
- Move `go.opentelemetry.io/otel/api/correlation` package to `go.opentelemetry.io/otel/api/baggage`. (#1142)
   The `correlation.CorrelationContext` propagator has been renamed `baggage.Baggage`.  Other exported functions and types are unchanged.
- Rename `ParentOrElse` sampler to `ParentBased` and allow setting samplers depending on parent span. (#1153)
- In the `go.opentelemetry.io/otel/api/trace` package, `SpanConfigure` was renamed to `NewSpanConfig`. (#1155)
- Change `dependabot.yml` to add a `Skip Changelog` label to dependabot-sourced PRs. (#1161)
- The [configuration style guide](https://github.com/open-telemetry/opentelemetry-go/blob/master/CONTRIBUTING.md#config) has been updated to
   recommend the use of `newConfig()` instead of `configure()`. (#1163)
- The `otlp.Config` type has been unexported and changed to `otlp.config`, along with its initializer. (#1163)
- Ensure exported interface types include parameter names and update the
   Style Guide to reflect this styling rule. (#1172)
- Don't consider unset environment variable for resource detection to be an error. (#1170)
- Rename `go.opentelemetry.io/otel/api/metric.ConfigureInstrument` to `NewInstrumentConfig` and
  `go.opentelemetry.io/otel/api/metric.ConfigureMeter` to `NewMeterConfig`.
- ValueObserver instruments use LastValue aggregator by default. (#1165)
- OTLP Metric exporter supports LastValue aggregation. (#1165)
- Move the `go.opentelemetry.io/otel/api/unit` package to `go.opentelemetry.io/otel/unit`. (#1185)
- Rename `Provider` to `MeterProvider` in the `go.opentelemetry.io/otel/api/metric` package. (#1190)
- Rename `NoopProvider` to `NoopMeterProvider` in the `go.opentelemetry.io/otel/api/metric` package. (#1190)
- Rename `NewProvider` to `NewMeterProvider` in the `go.opentelemetry.io/otel/api/metric/metrictest` package. (#1190)
- Rename `Provider` to `MeterProvider` in the `go.opentelemetry.io/otel/api/metric/registry` package. (#1190)
- Rename `NewProvider` to `NewMeterProvider` in the `go.opentelemetry.io/otel/api/metri/registryc` package. (#1190)
- Rename `Provider` to `TracerProvider` in the `go.opentelemetry.io/otel/api/trace` package. (#1190)
- Rename `NoopProvider` to `NoopTracerProvider` in the `go.opentelemetry.io/otel/api/trace` package. (#1190)
- Rename `Provider` to `TracerProvider` in the `go.opentelemetry.io/otel/api/trace/tracetest` package. (#1190)
- Rename `NewProvider` to `NewTracerProvider` in the `go.opentelemetry.io/otel/api/trace/tracetest` package. (#1190)
- Rename `WrapperProvider` to `WrapperTracerProvider` in the `go.opentelemetry.io/otel/bridge/opentracing` package. (#1190)
- Rename `NewWrapperProvider` to `NewWrapperTracerProvider` in the `go.opentelemetry.io/otel/bridge/opentracing` package. (#1190)
- Rename `Provider` method of the pull controller to `MeterProvider` in the `go.opentelemetry.io/otel/sdk/metric/controller/pull` package. (#1190)
- Rename `Provider` method of the push controller to `MeterProvider` in the `go.opentelemetry.io/otel/sdk/metric/controller/push` package. (#1190)
- Rename `ProviderOptions` to `TracerProviderConfig` in the `go.opentelemetry.io/otel/sdk/trace` package. (#1190)
- Rename `ProviderOption` to `TracerProviderOption` in the `go.opentelemetry.io/otel/sdk/trace` package. (#1190)
- Rename `Provider` to `TracerProvider` in the `go.opentelemetry.io/otel/sdk/trace` package. (#1190)
- Rename `NewProvider` to `NewTracerProvider` in the `go.opentelemetry.io/otel/sdk/trace` package. (#1190)
- Renamed `SamplingDecision` values to comply with OpenTelemetry specification change. (#1192)
- Renamed Zipkin attribute names from `ot.status_code & ot.status_description` to `otel.status_code & otel.status_description`. (#1201)
- The default SDK now invokes registered `SpanProcessor`s in the order they were registered with the `TracerProvider`. (#1195)
- Add test of spans being processed by the `SpanProcessor`s in the order they were registered. (#1203)

### Removed

- Remove the B3 propagator from `go.opentelemetry.io/otel/propagators`. It is now located in the
   `go.opentelemetry.io/contrib/propagators/` module. (#1191)
- Remove the semantic convention for HTTP status text, `HTTPStatusTextKey` from package `go.opentelemetry.io/otel/semconv`. (#1194)

### Fixed

- Zipkin example no longer mentions `ParentSampler`, corrected to `ParentBased`. (#1171)
- Fix missing shutdown processor in otel-collector example. (#1186)
- Fix missing shutdown processor in basic and namedtracer examples. (#1197)

## [0.11.0] - 2020-08-24

### Added

- Support for exporting array-valued attributes via OTLP. (#992)
- `Noop` and `InMemory` `SpanBatcher` implementations to help with testing integrations. (#994)
- Support for filtering metric label sets. (#1047)
- A dimensionality-reducing metric Processor. (#1057)
- Integration tests for more OTel Collector Attribute types. (#1062)
- A new `WithSpanProcessor` `ProviderOption` is added to the `go.opentelemetry.io/otel/sdk/trace` package to create a `Provider` and automatically register the `SpanProcessor`. (#1078)

### Changed

- Rename `sdk/metric/processor/test` to `sdk/metric/processor/processortest`. (#1049)
- Rename `sdk/metric/controller/test` to `sdk/metric/controller/controllertest`. (#1049)
- Rename `api/testharness` to `api/apitest`. (#1049)
- Rename `api/trace/testtrace` to `api/trace/tracetest`. (#1049)
- Change Metric Processor to merge multiple observations. (#1024)
- The `go.opentelemetry.io/otel/bridge/opentracing` bridge package has been made into its own module.
   This removes the package dependencies of this bridge from the rest of the OpenTelemetry based project. (#1038)
- Renamed `go.opentelemetry.io/otel/api/standard` package to `go.opentelemetry.io/otel/semconv` to avoid the ambiguous and generic name `standard` and better describe the package as containing OpenTelemetry semantic conventions. (#1016)
- The environment variable used for resource detection has been changed from `OTEL_RESOURCE_LABELS` to `OTEL_RESOURCE_ATTRIBUTES` (#1042)
- Replace `WithSyncer` with `WithBatcher` in examples. (#1044)
- Replace the `google.golang.org/grpc/codes` dependency in the API with an equivalent `go.opentelemetry.io/otel/codes` package. (#1046)
- Merge the `go.opentelemetry.io/otel/api/label` and `go.opentelemetry.io/otel/api/kv` into the new `go.opentelemetry.io/otel/label` package. (#1060)
- Unify Callback Function Naming.
   Rename `*Callback` with `*Func`. (#1061)
- CI builds validate against last two versions of Go, dropping 1.13 and adding 1.15. (#1064)
- The `go.opentelemetry.io/otel/sdk/export/trace` interfaces `SpanSyncer` and `SpanBatcher` have been replaced with a specification compliant `Exporter` interface.
   This interface still supports the export of `SpanData`, but only as a slice.
   Implementation are also required now to return any error from `ExportSpans` if one occurs as well as implement a `Shutdown` method for exporter clean-up. (#1078)
- The `go.opentelemetry.io/otel/sdk/trace` `NewBatchSpanProcessor` function no longer returns an error.
   If a `nil` exporter is passed as an argument to this function, instead of it returning an error, it now returns a `BatchSpanProcessor` that handles the export of `SpanData` by not taking any action. (#1078)
- The `go.opentelemetry.io/otel/sdk/trace` `NewProvider` function to create a `Provider` no longer returns an error, instead only a `*Provider`.
   This change is related to `NewBatchSpanProcessor` not returning an error which was the only error this function would return. (#1078)

### Removed

- Duplicate, unused API sampler interface. (#999)
   Use the [`Sampler` interface](https://github.com/open-telemetry/opentelemetry-go/blob/v0.11.0/sdk/trace/sampling.go) provided by the SDK instead.
- The `grpctrace` instrumentation was moved to the `go.opentelemetry.io/contrib` repository and out of this repository.
   This move includes moving the `grpc` example to the `go.opentelemetry.io/contrib` as well. (#1027)
- The `WithSpan` method of the `Tracer` interface.
   The functionality this method provided was limited compared to what a user can provide themselves.
   It was removed with the understanding that if there is sufficient user need it can be added back based on actual user usage. (#1043)
- The `RegisterSpanProcessor` and `UnregisterSpanProcessor` functions.
   These were holdovers from an approach prior to the TracerProvider design. They were not used anymore. (#1077)
- The `oterror` package. (#1026)
- The `othttp` and `httptrace` instrumentations were moved to `go.opentelemetry.io/contrib`. (#1032)

### Fixed

- The `semconv.HTTPServerMetricAttributesFromHTTPRequest()` function no longer generates the high-cardinality `http.request.content.length` label. (#1031)
- Correct instrumentation version tag in Jaeger exporter. (#1037)
- The SDK span will now set an error event if the `End` method is called during a panic (i.e. it was deferred). (#1043)
- Move internally generated protobuf code from the `go.opentelemetry.io/otel` to the OTLP exporter to reduce dependency overhead. (#1050)
- The `otel-collector` example referenced outdated collector processors. (#1006)

## [0.10.0] - 2020-07-29

This release migrates the default OpenTelemetry SDK into its own Go module, decoupling the SDK from the API and reducing dependencies for instrumentation packages.

### Added

- The Zipkin exporter now has `NewExportPipeline` and `InstallNewPipeline` constructor functions to match the common pattern.
    These function build a new exporter with default SDK options and register the exporter with the `global` package respectively. (#944)
- Add propagator option for gRPC instrumentation. (#986)
- The `testtrace` package now tracks the `trace.SpanKind` for each span. (#987)

### Changed

- Replace the `RegisterGlobal` `Option` in the Jaeger exporter with an `InstallNewPipeline` constructor function.
   This matches the other exporter constructor patterns and will register a new exporter after building it with default configuration. (#944)
- The trace (`go.opentelemetry.io/otel/exporters/trace/stdout`) and metric (`go.opentelemetry.io/otel/exporters/metric/stdout`) `stdout` exporters are now merged into a single exporter at `go.opentelemetry.io/otel/exporters/stdout`.
   This new exporter was made into its own Go module to follow the pattern of all exporters and decouple it from the `go.opentelemetry.io/otel` module. (#956, #963)
- Move the `go.opentelemetry.io/otel/exporters/test` test package to `go.opentelemetry.io/otel/sdk/export/metric/metrictest`. (#962)
- The `go.opentelemetry.io/otel/api/kv/value` package was merged into the parent `go.opentelemetry.io/otel/api/kv` package. (#968)
  - `value.Bool` was replaced with `kv.BoolValue`.
  - `value.Int64` was replaced with `kv.Int64Value`.
  - `value.Uint64` was replaced with `kv.Uint64Value`.
  - `value.Float64` was replaced with `kv.Float64Value`.
  - `value.Int32` was replaced with `kv.Int32Value`.
  - `value.Uint32` was replaced with `kv.Uint32Value`.
  - `value.Float32` was replaced with `kv.Float32Value`.
  - `value.String` was replaced with `kv.StringValue`.
  - `value.Int` was replaced with `kv.IntValue`.
  - `value.Uint` was replaced with `kv.UintValue`.
  - `value.Array` was replaced with `kv.ArrayValue`.
- Rename `Infer` to `Any` in the `go.opentelemetry.io/otel/api/kv` package. (#972)
- Change `othttp` to use the `httpsnoop` package to wrap the `ResponseWriter` so that optional interfaces (`http.Hijacker`, `http.Flusher`, etc.) that are implemented by the original `ResponseWriter`are also implemented by the wrapped `ResponseWriter`. (#979)
- Rename `go.opentelemetry.io/otel/sdk/metric/aggregator/test` package to `go.opentelemetry.io/otel/sdk/metric/aggregator/aggregatortest`. (#980)
- Make the SDK into its own Go module called `go.opentelemetry.io/otel/sdk`. (#985)
- Changed the default trace `Sampler` from `AlwaysOn` to `ParentOrElse(AlwaysOn)`. (#989)

### Removed

- The `IndexedAttribute` function from the `go.opentelemetry.io/otel/api/label` package was removed in favor of `IndexedLabel` which it was synonymous with. (#970)

### Fixed

- Bump github.com/golangci/golangci-lint from 1.28.3 to 1.29.0 in /tools. (#953)
- Bump github.com/google/go-cmp from 0.5.0 to 0.5.1. (#957)
- Use `global.Handle` for span export errors in the OTLP exporter. (#946)
- Correct Go language formatting in the README documentation. (#961)
- Remove default SDK dependencies from the `go.opentelemetry.io/otel/api` package. (#977)
- Remove default SDK dependencies from the `go.opentelemetry.io/otel/instrumentation` package. (#983)
- Move documented examples for `go.opentelemetry.io/otel/instrumentation/grpctrace` interceptors into Go example tests. (#984)

## [0.9.0] - 2020-07-20

### Added

- A new Resource Detector interface is included to allow resources to be automatically detected and included. (#939)
- A Detector to automatically detect resources from an environment variable. (#939)
- Github action to generate protobuf Go bindings locally in `internal/opentelemetry-proto-gen`. (#938)
- OTLP .proto files from `open-telemetry/opentelemetry-proto` imported as a git submodule under `internal/opentelemetry-proto`.
   References to `github.com/open-telemetry/opentelemetry-proto` changed to `go.opentelemetry.io/otel/internal/opentelemetry-proto-gen`. (#942)

### Changed

- Non-nil value `struct`s for key-value pairs will be marshalled using JSON rather than `Sprintf`. (#948)

### Removed

- Removed dependency on `github.com/open-telemetry/opentelemetry-collector`. (#943)

## [0.8.0] - 2020-07-09

### Added

- The `B3Encoding` type to represent the B3 encoding(s) the B3 propagator can inject.
   A value for HTTP supported encodings (Multiple Header: `MultipleHeader`, Single Header: `SingleHeader`) are included. (#882)
- The `FlagsDeferred` trace flag to indicate if the trace sampling decision has been deferred. (#882)
- The `FlagsDebug` trace flag to indicate if the trace is a debug trace. (#882)
- Add `peer.service` semantic attribute. (#898)
- Add database-specific semantic attributes. (#899)
- Add semantic convention for `faas.coldstart` and `container.id`. (#909)
- Add http content size semantic conventions. (#905)
- Include `http.request_content_length` in HTTP request basic attributes. (#905)
- Add semantic conventions for operating system process resource attribute keys. (#919)
- The Jaeger exporter now has a `WithBatchMaxCount` option to specify the maximum number of spans sent in a batch. (#931)

### Changed

- Update `CONTRIBUTING.md` to ask for updates to `CHANGELOG.md` with each pull request. (#879)
- Use lowercase header names for B3 Multiple Headers. (#881)
- The B3 propagator `SingleHeader` field has been replaced with `InjectEncoding`.
   This new field can be set to combinations of the `B3Encoding` bitmasks and will inject trace information in these encodings.
   If no encoding is set, the propagator will default to `MultipleHeader` encoding. (#882)
- The B3 propagator now extracts from either HTTP encoding of B3 (Single Header or Multiple Header) based on what is contained in the header.
   Preference is given to Single Header encoding with Multiple Header being the fallback if Single Header is not found or is invalid.
   This behavior change is made to dynamically support all correctly encoded traces received instead of having to guess the expected encoding prior to receiving. (#882)
- Extend semantic conventions for RPC. (#900)
- To match constant naming conventions in the `api/standard` package, the `FaaS*` key names are appended with a suffix of `Key`. (#920)
  - `"api/standard".FaaSName` -> `FaaSNameKey`
  - `"api/standard".FaaSID` -> `FaaSIDKey`
  - `"api/standard".FaaSVersion` -> `FaaSVersionKey`
  - `"api/standard".FaaSInstance` -> `FaaSInstanceKey`

### Removed

- The `FlagsUnused` trace flag is removed.
   The purpose of this flag was to act as the inverse of `FlagsSampled`, the inverse of `FlagsSampled` is used instead. (#882)
- The B3 header constants (`B3SingleHeader`, `B3DebugFlagHeader`, `B3TraceIDHeader`, `B3SpanIDHeader`, `B3SampledHeader`, `B3ParentSpanIDHeader`) are removed.
   If B3 header keys are needed [the authoritative OpenZipkin package constants](https://pkg.go.dev/github.com/openzipkin/zipkin-go@v0.2.2/propagation/b3?tab=doc#pkg-constants) should be used instead. (#882)

### Fixed

- The B3 Single Header name is now correctly `b3` instead of the previous `X-B3`. (#881)
- The B3 propagator now correctly supports sampling only values (`b3: 0`, `b3: 1`, or `b3: d`) for a Single B3 Header. (#882)
- The B3 propagator now propagates the debug flag.
   This removes the behavior of changing the debug flag into a set sampling bit.
   Instead, this now follow the B3 specification and omits the `X-B3-Sampling` header. (#882)
- The B3 propagator now tracks "unset" sampling state (meaning "defer the decision") and does not set the `X-B3-Sampling` header when injecting. (#882)
- Bump github.com/itchyny/gojq from 0.10.3 to 0.10.4 in /tools. (#883)
- Bump github.com/opentracing/opentracing-go from v1.1.1-0.20190913142402-a7454ce5950e to v1.2.0. (#885)
- The tracing time conversion for OTLP spans is now correctly set to `UnixNano`. (#896)
- Ensure span status is not set to `Unknown` when no HTTP status code is provided as it is assumed to be `200 OK`. (#908)
- Ensure `httptrace.clientTracer` closes `http.headers` span. (#912)
- Prometheus exporter will not apply stale updates or forget inactive metrics. (#903)
- Add test for api.standard `HTTPClientAttributesFromHTTPRequest`. (#905)
- Bump github.com/golangci/golangci-lint from 1.27.0 to 1.28.1 in /tools. (#901, #913)
- Update otel-collector example to use the v0.5.0 collector. (#915)
- The `grpctrace` instrumentation uses a span name conforming to the OpenTelemetry semantic conventions (does not contain a leading slash (`/`)). (#922)
- The `grpctrace` instrumentation includes an `rpc.method` attribute now set to the gRPC method name. (#900, #922)
- The `grpctrace` instrumentation `rpc.service` attribute now contains the package name if one exists.
   This is in accordance with OpenTelemetry semantic conventions. (#922)
- Correlation Context extractor will no longer insert an empty map into the returned context when no valid values are extracted. (#923)
- Bump google.golang.org/api from 0.28.0 to 0.29.0 in /exporters/trace/jaeger. (#925)
- Bump github.com/itchyny/gojq from 0.10.4 to 0.11.0 in /tools. (#926)
- Bump github.com/golangci/golangci-lint from 1.28.1 to 1.28.2 in /tools. (#930)

## [0.7.0] - 2020-06-26

This release implements the v0.5.0 version of the OpenTelemetry specification.

### Added

- The othttp instrumentation now includes default metrics. (#861)
- This CHANGELOG file to track all changes in the project going forward.
- Support for array type attributes. (#798)
- Apply transitive dependabot go.mod dependency updates as part of a new automatic Github workflow. (#844)
- Timestamps are now passed to exporters for each export. (#835)
- Add new `Accumulation` type to metric SDK to transport telemetry from `Accumulator`s to `Processor`s.
   This replaces the prior `Record` `struct` use for this purpose. (#835)
- New dependabot integration to automate package upgrades. (#814)
- `Meter` and `Tracer` implementations accept instrumentation version version as an optional argument.
   This instrumentation version is passed on to exporters. (#811) (#805) (#802)
- The OTLP exporter includes the instrumentation version in telemetry it exports. (#811)
- Environment variables for Jaeger exporter are supported. (#796)
- New `aggregation.Kind` in the export metric API. (#808)
- New example that uses OTLP and the collector. (#790)
- Handle errors in the span `SetName` during span initialization. (#791)
- Default service config to enable retries for retry-able failed requests in the OTLP exporter and an option to override this default. (#777)
- New `go.opentelemetry.io/otel/api/oterror` package to uniformly support error handling and definitions for the project. (#778)
- New `global` default implementation of the `go.opentelemetry.io/otel/api/oterror.Handler` interface to be used to handle errors prior to an user defined `Handler`.
   There is also functionality for the user to register their `Handler` as well as a convenience function `Handle` to handle an error with this global `Handler`(#778)
- Options to specify propagators for httptrace and grpctrace instrumentation. (#784)
- The required `application/json` header for the Zipkin exporter is included in all exports. (#774)
- Integrate HTTP semantics helpers from the contrib repository into the `api/standard` package. #769

### Changed

- Rename `Integrator` to `Processor` in the metric SDK. (#863)
- Rename `AggregationSelector` to `AggregatorSelector`. (#859)
- Rename `SynchronizedCopy` to `SynchronizedMove`. (#858)
- Rename `simple` integrator to `basic` integrator. (#857)
- Merge otlp collector examples. (#841)
- Change the metric SDK to support cumulative, delta, and pass-through exporters directly.
   With these changes, cumulative and delta specific exporters are able to request the correct kind of aggregation from the SDK. (#840)
- The `Aggregator.Checkpoint` API is renamed to `SynchronizedCopy` and adds an argument, a different `Aggregator` into which the copy is stored. (#812)
- The `export.Aggregator` contract is that `Update()` and `SynchronizedCopy()` are synchronized with each other.
   All the aggregation interfaces (`Sum`, `LastValue`, ...) are not meant to be synchronized, as the caller is expected to synchronize aggregators at a higher level after the `Accumulator`.
   Some of the `Aggregators` used unnecessary locking and that has been cleaned up. (#812)
- Use of `metric.Number` was replaced by `int64` now that we use `sync.Mutex` in the `MinMaxSumCount` and `Histogram` `Aggregators`. (#812)
- Replace `AlwaysParentSample` with `ParentSample(fallback)` to match the OpenTelemetry v0.5.0 specification. (#810)
- Rename `sdk/export/metric/aggregator` to `sdk/export/metric/aggregation`. #808
- Send configured headers with every request in the OTLP exporter, instead of just on connection creation. (#806)
- Update error handling for any one off error handlers, replacing, instead, with the `global.Handle` function. (#791)
- Rename `plugin` directory to `instrumentation` to match the OpenTelemetry specification. (#779)
- Makes the argument order to Histogram and DDSketch `New()` consistent. (#781)

### Removed

- `Uint64NumberKind` and related functions from the API. (#864)
- Context arguments from `Aggregator.Checkpoint` and `Integrator.Process` as they were unused. (#803)
- `SpanID` is no longer included in parameters for sampling decision to match the OpenTelemetry specification. (#775)

### Fixed

- Upgrade OTLP exporter to opentelemetry-proto matching the opentelemetry-collector v0.4.0 release. (#866)
- Allow changes to `go.sum` and `go.mod` when running dependabot tidy-up. (#871)
- Bump github.com/stretchr/testify from 1.4.0 to 1.6.1. (#824)
- Bump github.com/prometheus/client_golang from 1.7.0 to 1.7.1 in /exporters/metric/prometheus. (#867)
- Bump google.golang.org/grpc from 1.29.1 to 1.30.0 in /exporters/trace/jaeger. (#853)
- Bump google.golang.org/grpc from 1.29.1 to 1.30.0 in /exporters/trace/zipkin. (#854)
- Bumps github.com/golang/protobuf from 1.3.2 to 1.4.2 (#848)
- Bump github.com/stretchr/testify from 1.4.0 to 1.6.1 in /exporters/otlp (#817)
- Bump github.com/golangci/golangci-lint from 1.25.1 to 1.27.0 in /tools (#828)
- Bump github.com/prometheus/client_golang from 1.5.0 to 1.7.0 in /exporters/metric/prometheus (#838)
- Bump github.com/stretchr/testify from 1.4.0 to 1.6.1 in /exporters/trace/jaeger (#829)
- Bump github.com/benbjohnson/clock from 1.0.0 to 1.0.3 (#815)
- Bump github.com/stretchr/testify from 1.4.0 to 1.6.1 in /exporters/trace/zipkin (#823)
- Bump github.com/itchyny/gojq from 0.10.1 to 0.10.3 in /tools (#830)
- Bump github.com/stretchr/testify from 1.4.0 to 1.6.1 in /exporters/metric/prometheus (#822)
- Bump google.golang.org/grpc from 1.27.1 to 1.29.1 in /exporters/trace/zipkin (#820)
- Bump google.golang.org/grpc from 1.27.1 to 1.29.1 in /exporters/trace/jaeger (#831)
- Bump github.com/google/go-cmp from 0.4.0 to 0.5.0 (#836)
- Bump github.com/google/go-cmp from 0.4.0 to 0.5.0 in /exporters/trace/jaeger (#837)
- Bump github.com/google/go-cmp from 0.4.0 to 0.5.0 in /exporters/otlp (#839)
- Bump google.golang.org/api from 0.20.0 to 0.28.0 in /exporters/trace/jaeger (#843)
- Set span status from HTTP status code in the othttp instrumentation. (#832)
- Fixed typo in push controller comment. (#834)
- The `Aggregator` testing has been updated and cleaned. (#812)
- `metric.Number(0)` expressions are replaced by `0` where possible. (#812)
- Fixed `global` `handler_test.go` test failure. #804
- Fixed `BatchSpanProcessor.Shutdown` to wait until all spans are processed. (#766)
- Fixed OTLP example's accidental early close of exporter. (#807)
- Ensure zipkin exporter reads and closes response body. (#788)
- Update instrumentation to use `api/standard` keys instead of custom keys. (#782)
- Clean up tools and RELEASING documentation. (#762)

## [0.6.0] - 2020-05-21

### Added

- Support for `Resource`s in the prometheus exporter. (#757)
- New pull controller. (#751)
- New `UpDownSumObserver` instrument. (#750)
- OpenTelemetry collector demo. (#711)
- New `SumObserver` instrument. (#747)
- New `UpDownCounter` instrument. (#745)
- New timeout `Option` and configuration function `WithTimeout` to the push controller. (#742)
- New `api/standards` package to implement semantic conventions and standard key-value generation. (#731)

### Changed

- Rename `Register*` functions in the metric API to `New*` for all `Observer` instruments. (#761)
- Use `[]float64` for histogram boundaries, not `[]metric.Number`. (#758)
- Change OTLP example to use exporter as a trace `Syncer` instead of as an unneeded `Batcher`. (#756)
- Replace `WithResourceAttributes()` with `WithResource()` in the trace SDK. (#754)
- The prometheus exporter now uses the new pull controller. (#751)
- Rename `ScheduleDelayMillis` to `BatchTimeout` in the trace `BatchSpanProcessor`.(#752)
- Support use of synchronous instruments in asynchronous callbacks (#725)
- Move `Resource` from the `Export` method parameter into the metric export `Record`. (#739)
- Rename `Observer` instrument to `ValueObserver`. (#734)
- The push controller now has a method (`Provider()`) to return a `metric.Provider` instead of the old `Meter` method that acted as a `metric.Provider`. (#738)
- Replace `Measure` instrument by `ValueRecorder` instrument. (#732)
- Rename correlation context header from `"Correlation-Context"` to `"otcorrelations"` to match the OpenTelemetry specification. (#727)

### Fixed

- Ensure gRPC `ClientStream` override methods do not panic in grpctrace package. (#755)
- Disable parts of `BatchSpanProcessor` test until a fix is found. (#743)
- Fix `string` case in `kv` `Infer` function. (#746)
- Fix panic in grpctrace client interceptors. (#740)
- Refactor the `api/metrics` push controller and add `CheckpointSet` synchronization. (#737)
- Rewrite span batch process queue batching logic. (#719)
- Remove the push controller named Meter map. (#738)
- Fix Histogram aggregator initial state (fix #735). (#736)
- Ensure golang alpine image is running `golang-1.14` for examples. (#733)
- Added test for grpctrace `UnaryInterceptorClient`. (#695)
- Rearrange `api/metric` code layout. (#724)

## [0.5.0] - 2020-05-13

### Added

- Batch `Observer` callback support. (#717)
- Alias `api` types to root package of project. (#696)
- Create basic `othttp.Transport` for simple client instrumentation. (#678)
- `SetAttribute(string, interface{})` to the trace API. (#674)
- Jaeger exporter option that allows user to specify custom http client. (#671)
- `Stringer` and `Infer` methods to `key`s. (#662)

### Changed

- Rename `NewKey` in the `kv` package to just `Key`. (#721)
- Move `core` and `key` to `kv` package. (#720)
- Make the metric API `Meter` a `struct` so the abstract `MeterImpl` can be passed and simplify implementation. (#709)
- Rename SDK `Batcher` to `Integrator` to match draft OpenTelemetry SDK specification. (#710)
- Rename SDK `Ungrouped` integrator to `simple.Integrator` to match draft OpenTelemetry SDK specification. (#710)
- Rename SDK `SDK` `struct` to `Accumulator` to match draft OpenTelemetry SDK specification. (#710)
- Move `Number` from `core` to `api/metric` package. (#706)
- Move `SpanContext` from `core` to `trace` package. (#692)
- Change traceparent header from `Traceparent` to `traceparent` to implement the W3C specification. (#681)

### Fixed

- Update tooling to run generators in all submodules. (#705)
- gRPC interceptor regexp to match methods without a service name. (#683)
- Use a `const` for padding 64-bit B3 trace IDs. (#701)
- Update `mockZipkin` listen address from `:0` to `127.0.0.1:0`. (#700)
- Left-pad 64-bit B3 trace IDs with zero. (#698)
- Propagate at least the first W3C tracestate header. (#694)
- Remove internal `StateLocker` implementation. (#688)
- Increase instance size CI system uses. (#690)
- Add a `key` benchmark and use reflection in `key.Infer()`. (#679)
- Fix internal `global` test by using `global.Meter` with `RecordBatch()`. (#680)
- Reimplement histogram using mutex instead of `StateLocker`. (#669)
- Switch `MinMaxSumCount` to a mutex lock implementation instead of `StateLocker`. (#667)
- Update documentation to not include any references to `WithKeys`. (#672)
- Correct misspelling. (#668)
- Fix clobbering of the span context if extraction fails. (#656)
- Bump `golangci-lint` and work around the corrupting bug. (#666) (#670)

## [0.4.3] - 2020-04-24

### Added

- `Dockerfile` and `docker-compose.yml` to run example code. (#635)
- New `grpctrace` package that provides gRPC client and server interceptors for both unary and stream connections. (#621)
- New `api/label` package, providing common label set implementation. (#651)
- Support for JSON marshaling of `Resources`. (#654)
- `TraceID` and `SpanID` implementations for `Stringer` interface. (#642)
- `RemoteAddrKey` in the othttp plugin to include the HTTP client address in top-level spans. (#627)
- `WithSpanFormatter` option to the othttp plugin. (#617)
- Updated README to include section for compatible libraries and include reference to the contrib repository. (#612)
- The prometheus exporter now supports exporting histograms. (#601)
- A `String` method to the `Resource` to return a hashable identifier for a now unique resource. (#613)
- An `Iter` method to the `Resource` to return an array `AttributeIterator`. (#613)
- An `Equal` method to the `Resource` test the equivalence of resources. (#613)
- An iterable structure (`AttributeIterator`) for `Resource` attributes.

### Changed

- zipkin export's `NewExporter` now requires a `serviceName` argument to ensure this needed values is provided. (#644)
- Pass `Resources` through the metrics export pipeline. (#659)

### Removed

- `WithKeys` option from the metric API. (#639)

### Fixed

- Use the `label.Set.Equivalent` value instead of an encoding in the batcher. (#658)
- Correct typo `trace.Exporter` to `trace.SpanSyncer` in comments. (#653)
- Use type names for return values in jaeger exporter. (#648)
- Increase the visibility of the `api/key` package by updating comments and fixing usages locally. (#650)
- `Checkpoint` only after `Update`; Keep records in the `sync.Map` longer. (#647)
- Do not cache `reflect.ValueOf()` in metric Labels. (#649)
- Batch metrics exported from the OTLP exporter based on `Resource` and labels. (#626)
- Add error wrapping to the prometheus exporter. (#631)
- Update the OTLP exporter batching of traces to use a unique `string` representation of an associated `Resource` as the batching key. (#623)
- Update OTLP `SpanData` transform to only include the `ParentSpanID` if one exists. (#614)
- Update `Resource` internal representation to uniquely and reliably identify resources. (#613)
- Check return value from `CheckpointSet.ForEach` in prometheus exporter. (#622)
- Ensure spans created by httptrace client tracer reflect operation structure. (#618)
- Create a new recorder rather than reuse when multiple observations in same epoch for asynchronous instruments. #610
- The default port the OTLP exporter uses to connect to the OpenTelemetry collector is updated to match the one the collector listens on by default. (#611)

## [0.4.2] - 2020-03-31

### Fixed

- Fix `pre_release.sh` to update version in `sdk/opentelemetry.go`. (#607)
- Fix time conversion from internal to OTLP in OTLP exporter. (#606)

## [0.4.1] - 2020-03-31

### Fixed

- Update `tag.sh` to create signed tags. (#604)

## [0.4.0] - 2020-03-30

### Added

- New API package `api/metric/registry` that exposes a `MeterImpl` wrapper for use by SDKs to generate unique instruments. (#580)
- Script to verify examples after a new release. (#579)

### Removed

- The dogstatsd exporter due to lack of support.
   This additionally removes support for statsd. (#591)
- `LabelSet` from the metric API.
   This is replaced by a `[]core.KeyValue` slice. (#595)
- `Labels` from the metric API's `Meter` interface. (#595)

### Changed

- The metric `export.Labels` became an interface which the SDK implements and the `export` package provides a simple, immutable implementation of this interface intended for testing purposes. (#574)
- Renamed `internal/metric.Meter` to `MeterImpl`. (#580)
- Renamed `api/global/internal.obsImpl` to `asyncImpl`. (#580)

### Fixed

- Corrected missing return in mock span. (#582)
- Update License header for all source files to match CNCF guidelines and include a test to ensure it is present. (#586) (#596)
- Update to v0.3.0 of the OTLP in the OTLP exporter. (#588)
- Update pre-release script to be compatible between GNU and BSD based systems. (#592)
- Add a `RecordBatch` benchmark. (#594)
- Moved span transforms of the OTLP exporter to the internal package. (#593)
- Build both go-1.13 and go-1.14 in circleci to test for all supported versions of Go. (#569)
- Removed unneeded allocation on empty labels in OLTP exporter. (#597)
- Update `BatchedSpanProcessor` to process the queue until no data but respect max batch size. (#599)
- Update project documentation godoc.org links to pkg.go.dev. (#602)

## [0.3.0] - 2020-03-21

This is a first official beta release, which provides almost fully complete metrics, tracing, and context propagation functionality.
There is still a possibility of breaking changes.

### Added

- Add `Observer` metric instrument. (#474)
- Add global `Propagators` functionality to enable deferred initialization for propagators registered before the first Meter SDK is installed. (#494)
- Simplified export setup pipeline for the jaeger exporter to match other exporters. (#459)
- The zipkin trace exporter. (#495)
- The OTLP exporter to export metric and trace telemetry to the OpenTelemetry collector. (#497) (#544) (#545)
- Add `StatusMessage` field to the trace `Span`. (#524)
- Context propagation in OpenTracing bridge in terms of OpenTelemetry context propagation. (#525)
- The `Resource` type was added to the SDK. (#528)
- The global API now supports a `Tracer` and `Meter` function as shortcuts to getting a global `*Provider` and calling these methods directly. (#538)
- The metric API now defines a generic `MeterImpl` interface to support general purpose `Meter` construction.
   Additionally, `SyncImpl` and `AsyncImpl` are added to support general purpose instrument construction. (#560)
- A metric `Kind` is added to represent the `MeasureKind`, `ObserverKind`, and `CounterKind`. (#560)
- Scripts to better automate the release process. (#576)

### Changed

- Default to to use `AlwaysSampler` instead of `ProbabilitySampler` to match OpenTelemetry specification. (#506)
- Renamed `AlwaysSampleSampler` to `AlwaysOnSampler` in the trace API. (#511)
- Renamed `NeverSampleSampler` to `AlwaysOffSampler` in the trace API. (#511)
- The `Status` field of the `Span` was changed to `StatusCode` to disambiguate with the added `StatusMessage`. (#524)
- Updated the trace `Sampler` interface conform to the OpenTelemetry specification. (#531)
- Rename metric API `Options` to `Config`. (#541)
- Rename metric `Counter` aggregator to be `Sum`. (#541)
- Unify metric options into `Option` from instrument specific options. (#541)
- The trace API's `TraceProvider` now support `Resource`s. (#545)
- Correct error in zipkin module name. (#548)
- The jaeger trace exporter now supports `Resource`s. (#551)
- Metric SDK now supports `Resource`s.
   The `WithResource` option was added to configure a `Resource` on creation and the `Resource` method was added to the metric `Descriptor` to return the associated `Resource`. (#552)
- Replace `ErrNoLastValue` and `ErrEmptyDataSet` by `ErrNoData` in the metric SDK. (#557)
- The stdout trace exporter now supports `Resource`s. (#558)
- The metric `Descriptor` is now included at the API instead of the SDK. (#560)
- Replace `Ordered` with an iterator in `export.Labels`. (#567)

### Removed

- The vendor specific Stackdriver. It is now hosted on 3rd party vendor infrastructure. (#452)
- The `Unregister` method for metric observers as it is not in the OpenTelemetry specification. (#560)
- `GetDescriptor` from the metric SDK. (#575)
- The `Gauge` instrument from the metric API. (#537)

### Fixed

- Make histogram aggregator checkpoint consistent. (#438)
- Update README with import instructions and how to build and test. (#505)
- The default label encoding was updated to be unique. (#508)
- Use `NewRoot` in the othttp plugin for public endpoints. (#513)
- Fix data race in `BatchedSpanProcessor`. (#518)
- Skip test-386 for Mac OS 10.15.x (Catalina and upwards). #521
- Use a variable-size array to represent ordered labels in maps. (#523)
- Update the OTLP protobuf and update changed import path. (#532)
- Use `StateLocker` implementation in `MinMaxSumCount`. (#546)
- Eliminate goroutine leak in histogram stress test. (#547)
- Update OTLP exporter with latest protobuf. (#550)
- Add filters to the othttp plugin. (#556)
- Provide an implementation of the `Header*` filters that do not depend on Go 1.14. (#565)
- Encode labels once during checkpoint.
   The checkpoint function is executed in a single thread so we can do the encoding lazily before passing the encoded version of labels to the exporter.
   This is a cheap and quick way to avoid encoding the labels on every collection interval. (#572)
- Run coverage over all packages in `COVERAGE_MOD_DIR`. (#573)

## [0.2.3] - 2020-03-04

### Added

- `RecordError` method on `Span`s in the trace API to Simplify adding error events to spans. (#473)
- Configurable push frequency for exporters setup pipeline. (#504)

### Changed

- Rename the `exporter` directory to `exporters`.
   The `go.opentelemetry.io/otel/exporter/trace/jaeger` package was mistakenly released with a `v1.0.0` tag instead of `v0.1.0`.
   This resulted in all subsequent releases not becoming the default latest.
   A consequence of this was that all `go get`s pulled in the incompatible `v0.1.0` release of that package when pulling in more recent packages from other otel packages.
   Renaming the `exporter` directory to `exporters` fixes this issue by renaming the package and therefore clearing any existing dependency tags.
   Consequentially, this action also renames *all* exporter packages. (#502)

### Removed

- The `CorrelationContextHeader` constant in the `correlation` package is no longer exported. (#503)

## [0.2.2] - 2020-02-27

### Added

- `HTTPSupplier` interface in the propagation API to specify methods to retrieve and store a single value for a key to be associated with a carrier. (#467)
- `HTTPExtractor` interface in the propagation API to extract information from an `HTTPSupplier` into a context. (#467)
- `HTTPInjector` interface in the propagation API to inject information into an `HTTPSupplier.` (#467)
- `Config` and configuring `Option` to the propagator API. (#467)
- `Propagators` interface in the propagation API to contain the set of injectors and extractors for all supported carrier formats. (#467)
- `HTTPPropagator` interface in the propagation API to inject and extract from an `HTTPSupplier.` (#467)
- `WithInjectors` and `WithExtractors` functions to the propagator API to configure injectors and extractors to use. (#467)
- `ExtractHTTP` and `InjectHTTP` functions to apply configured HTTP extractors and injectors to a passed context. (#467)
- Histogram aggregator. (#433)
- `DefaultPropagator` function and have it return `trace.TraceContext` as the default context propagator. (#456)
- `AlwaysParentSample` sampler to the trace API. (#455)
- `WithNewRoot` option function to the trace API to specify the created span should be considered a root span. (#451)

### Changed

- Renamed `WithMap` to `ContextWithMap` in the correlation package. (#481)
- Renamed `FromContext` to `MapFromContext` in the correlation package. (#481)
- Move correlation context propagation to correlation package. (#479)
- Do not default to putting remote span context into links. (#480)
- `Tracer.WithSpan` updated to accept `StartOptions`. (#472)
- Renamed `MetricKind` to `Kind` to not stutter in the type usage. (#432)
- Renamed the `export` package to `metric` to match directory structure. (#432)
- Rename the `api/distributedcontext` package to `api/correlation`. (#444)
- Rename the `api/propagators` package to `api/propagation`. (#444)
- Move the propagators from the `propagators` package into the `trace` API package. (#444)
- Update `Float64Gauge`, `Int64Gauge`, `Float64Counter`, `Int64Counter`, `Float64Measure`, and `Int64Measure` metric methods to use value receivers instead of pointers. (#462)
- Moved all dependencies of tools package to a tools directory. (#466)

### Removed

- Binary propagators. (#467)
- NOOP propagator. (#467)

### Fixed

- Upgraded `github.com/golangci/golangci-lint` from `v1.21.0` to `v1.23.6` in `tools/`. (#492)
- Fix a possible nil-dereference crash (#478)
- Correct comments for `InstallNewPipeline` in the stdout exporter. (#483)
- Correct comments for `InstallNewPipeline` in the dogstatsd exporter. (#484)
- Correct comments for `InstallNewPipeline` in the prometheus exporter. (#482)
- Initialize `onError` based on `Config` in prometheus exporter. (#486)
- Correct module name in prometheus exporter README. (#475)
- Removed tracer name prefix from span names. (#430)
- Fix `aggregator_test.go` import package comment. (#431)
- Improved detail in stdout exporter. (#436)
- Fix a dependency issue (generate target should depend on stringer, not lint target) in Makefile. (#442)
- Reorders the Makefile targets within `precommit` target so we generate files and build the code before doing linting, so we can get much nicer errors about syntax errors from the compiler. (#442)
- Reword function documentation in gRPC plugin. (#446)
- Send the `span.kind` tag to Jaeger from the jaeger exporter. (#441)
- Fix `metadataSupplier` in the jaeger exporter to overwrite the header if existing instead of appending to it. (#441)
- Upgraded to Go 1.13 in CI. (#465)
- Correct opentelemetry.io URL in trace SDK documentation. (#464)
- Refactored reference counting logic in SDK determination of stale records. (#468)
- Add call to `runtime.Gosched` in instrument `acquireHandle` logic to not block the collector. (#469)

## [0.2.1.1] - 2020-01-13

### Fixed

- Use stateful batcher on Prometheus exporter fixing regression introduced in #395. (#428)

## [0.2.1] - 2020-01-08

### Added

- Global meter forwarding implementation.
   This enables deferred initialization for metric instruments registered before the first Meter SDK is installed. (#392)
- Global trace forwarding implementation.
   This enables deferred initialization for tracers registered before the first Trace SDK is installed. (#406)
- Standardize export pipeline creation in all exporters. (#395)
- A testing, organization, and comments for 64-bit field alignment. (#418)
- Script to tag all modules in the project. (#414)

### Changed

- Renamed `propagation` package to `propagators`. (#362)
- Renamed `B3Propagator` propagator to `B3`. (#362)
- Renamed `TextFormatPropagator` propagator to `TextFormat`. (#362)
- Renamed `BinaryPropagator` propagator to `Binary`. (#362)
- Renamed `BinaryFormatPropagator` propagator to `BinaryFormat`. (#362)
- Renamed `NoopTextFormatPropagator` propagator to `NoopTextFormat`. (#362)
- Renamed `TraceContextPropagator` propagator to `TraceContext`. (#362)
- Renamed `SpanOption` to `StartOption` in the trace API. (#369)
- Renamed `StartOptions` to `StartConfig` in the trace API. (#369)
- Renamed `EndOptions` to `EndConfig` in the trace API. (#369)
- `Number` now has a pointer receiver for its methods. (#375)
- Renamed `CurrentSpan` to `SpanFromContext` in the trace API. (#379)
- Renamed `SetCurrentSpan` to `ContextWithSpan` in the trace API. (#379)
- Renamed `Message` in Event to `Name` in the trace API. (#389)
- Prometheus exporter no longer aggregates metrics, instead it only exports them. (#385)
- Renamed `HandleImpl` to `BoundInstrumentImpl` in the metric API. (#400)
- Renamed `Float64CounterHandle` to `Float64CounterBoundInstrument` in the metric API. (#400)
- Renamed `Int64CounterHandle` to `Int64CounterBoundInstrument` in the metric API. (#400)
- Renamed `Float64GaugeHandle` to `Float64GaugeBoundInstrument` in the metric API. (#400)
- Renamed `Int64GaugeHandle` to `Int64GaugeBoundInstrument` in the metric API. (#400)
- Renamed `Float64MeasureHandle` to `Float64MeasureBoundInstrument` in the metric API. (#400)
- Renamed `Int64MeasureHandle` to `Int64MeasureBoundInstrument` in the metric API. (#400)
- Renamed `Release` method for bound instruments in the metric API to `Unbind`. (#400)
- Renamed `AcquireHandle` method for bound instruments in the metric API to `Bind`. (#400)
- Renamed the `File` option in the stdout exporter to `Writer`. (#404)
- Renamed all `Options` to `Config` for all metric exports where this wasn't already the case.

### Fixed

- Aggregator import path corrected. (#421)
- Correct links in README. (#368)
- The README was updated to match latest code changes in its examples. (#374)
- Don't capitalize error statements. (#375)
- Fix ignored errors. (#375)
- Fix ambiguous variable naming. (#375)
- Removed unnecessary type casting. (#375)
- Use named parameters. (#375)
- Updated release schedule. (#378)
- Correct http-stackdriver example module name. (#394)
- Removed the `http.request` span in `httptrace` package. (#397)
- Add comments in the metrics SDK (#399)
- Initialize checkpoint when creating ddsketch aggregator to prevent panic when merging into a empty one. (#402) (#403)
- Add documentation of compatible exporters in the README. (#405)
- Typo fix. (#408)
- Simplify span check logic in SDK tracer implementation. (#419)

## [0.2.0] - 2019-12-03

### Added

- Unary gRPC tracing example. (#351)
- Prometheus exporter. (#334)
- Dogstatsd metrics exporter. (#326)

### Changed

- Rename `MaxSumCount` aggregation to `MinMaxSumCount` and add the `Min` interface for this aggregation. (#352)
- Rename `GetMeter` to `Meter`. (#357)
- Rename `HTTPTraceContextPropagator` to `TraceContextPropagator`. (#355)
- Rename `HTTPB3Propagator` to `B3Propagator`. (#355)
- Rename `HTTPTraceContextPropagator` to `TraceContextPropagator`. (#355)
- Move `/global` package to `/api/global`. (#356)
- Rename `GetTracer` to `Tracer`. (#347)

### Removed

- `SetAttribute` from the `Span` interface in the trace API. (#361)
- `AddLink` from the `Span` interface in the trace API. (#349)
- `Link` from the `Span` interface in the trace API. (#349)

### Fixed

- Exclude example directories from coverage report. (#365)
- Lint make target now implements automatic fixes with `golangci-lint` before a second run to report the remaining issues. (#360)
- Drop `GO111MODULE` environment variable in Makefile as Go 1.13 is the project specified minimum version and this is environment variable is not needed for that version of Go. (#359)
- Run the race checker for all test. (#354)
- Redundant commands in the Makefile are removed. (#354)
- Split the `generate` and `lint` targets of the Makefile. (#354)
- Renames `circle-ci` target to more generic `ci` in Makefile. (#354)
- Add example Prometheus binary to gitignore. (#358)
- Support negative numbers with the `MaxSumCount`. (#335)
- Resolve race conditions in `push_test.go` identified in #339. (#340)
- Use `/usr/bin/env bash` as a shebang in scripts rather than `/bin/bash`. (#336)
- Trace benchmark now tests both `AlwaysSample` and `NeverSample`.
   Previously it was testing `AlwaysSample` twice. (#325)
- Trace benchmark now uses a `[]byte` for `TraceID` to fix failing test. (#325)
- Added a trace benchmark to test variadic functions in `setAttribute` vs `setAttributes` (#325)
- The `defaultkeys` batcher was only using the encoded label set as its map key while building a checkpoint.
   This allowed distinct label sets through, but any metrics sharing a label set could be overwritten or merged incorrectly.
   This was corrected. (#333)

## [0.1.2] - 2019-11-18

### Fixed

- Optimized the `simplelru` map for attributes to reduce the number of allocations. (#328)
- Removed unnecessary unslicing of parameters that are already a slice. (#324)

## [0.1.1] - 2019-11-18

This release contains a Metrics SDK with stdout exporter and supports basic aggregations such as counter, gauges, array, maxsumcount, and ddsketch.

### Added

- Metrics stdout export pipeline. (#265)
- Array aggregation for raw measure metrics. (#282)
- The core.Value now have a `MarshalJSON` method. (#281)

### Removed

- `WithService`, `WithResources`, and `WithComponent` methods of tracers. (#314)
- Prefix slash in `Tracer.Start()` for the Jaeger example. (#292)

### Changed

- Allocation in LabelSet construction to reduce GC overhead. (#318)
- `trace.WithAttributes` to append values instead of replacing (#315)
- Use a formula for tolerance in sampling tests. (#298)
- Move export types into trace and metric-specific sub-directories. (#289)
- `SpanKind` back to being based on an `int` type. (#288)

### Fixed

- URL to OpenTelemetry website in README. (#323)
- Name of othttp default tracer. (#321)
- `ExportSpans` for the stackdriver exporter now handles `nil` context. (#294)
- CI modules cache to correctly restore/save from/to the cache. (#316)
- Fix metric SDK race condition between `LoadOrStore` and the assignment `rec.recorder = i.meter.exporter.AggregatorFor(rec)`. (#293)
- README now reflects the new code structure introduced with these changes. (#291)
- Make the basic example work. (#279)

## [0.1.0] - 2019-11-04

This is the first release of open-telemetry go library.
It contains api and sdk for trace and meter.

### Added

- Initial OpenTelemetry trace and metric API prototypes.
- Initial OpenTelemetry trace, metric, and export SDK packages.
- A wireframe bridge to support compatibility with OpenTracing.
- Example code for a basic, http-stackdriver, http, jaeger, and named tracer setup.
- Exporters for Jaeger, Stackdriver, and stdout.
- Propagators for binary, B3, and trace-context protocols.
- Project information and guidelines in the form of a README and CONTRIBUTING.
- Tools to build the project and a Makefile to automate the process.
- Apache-2.0 license.
- CircleCI build CI manifest files.
- CODEOWNERS file to track owners of this project.

[Unreleased]: https://github.com/open-telemetry/opentelemetry-go/compare/v1.36.0...HEAD
[0.12.2]: https://github.com/open-telemetry/opentelemetry-go/releases/tag/log/v0.12.2
[0.12.1]: https://github.com/open-telemetry/opentelemetry-go/releases/tag/log/v0.12.1
[1.36.0/0.58.0/0.12.0]: https://github.com/open-telemetry/opentelemetry-go/releases/tag/v1.36.0
[1.35.0/0.57.0/0.11.0]: https://github.com/open-telemetry/opentelemetry-go/releases/tag/v1.35.0
[1.34.0/0.56.0/0.10.0]: https://github.com/open-telemetry/opentelemetry-go/releases/tag/v1.34.0
[1.33.0/0.55.0/0.9.0/0.0.12]: https://github.com/open-telemetry/opentelemetry-go/releases/tag/v1.33.0
[1.32.0/0.54.0/0.8.0/0.0.11]: https://github.com/open-telemetry/opentelemetry-go/releases/tag/v1.32.0
[1.31.0/0.53.0/0.7.0/0.0.10]: https://github.com/open-telemetry/opentelemetry-go/releases/tag/v1.31.0
[1.30.0/0.52.0/0.6.0/0.0.9]: https://github.com/open-telemetry/opentelemetry-go/releases/tag/v1.30.0
[1.29.0/0.51.0/0.5.0]: https://github.com/open-telemetry/opentelemetry-go/releases/tag/v1.29.0
[1.28.0/0.50.0/0.4.0]: https://github.com/open-telemetry/opentelemetry-go/releases/tag/v1.28.0
[1.27.0/0.49.0/0.3.0]: https://github.com/open-telemetry/opentelemetry-go/releases/tag/v1.27.0
[1.26.0/0.48.0/0.2.0-alpha]: https://github.com/open-telemetry/opentelemetry-go/releases/tag/v1.26.0
[1.25.0/0.47.0/0.0.8/0.1.0-alpha]: https://github.com/open-telemetry/opentelemetry-go/releases/tag/v1.25.0
[1.24.0/0.46.0/0.0.1-alpha]: https://github.com/open-telemetry/opentelemetry-go/releases/tag/v1.24.0
[1.23.1]: https://github.com/open-telemetry/opentelemetry-go/releases/tag/v1.23.1
[1.23.0]: https://github.com/open-telemetry/opentelemetry-go/releases/tag/v1.23.0
[1.23.0-rc.1]: https://github.com/open-telemetry/opentelemetry-go/releases/tag/v1.23.0-rc.1
[1.22.0/0.45.0]: https://github.com/open-telemetry/opentelemetry-go/releases/tag/v1.22.0
[1.21.0/0.44.0]: https://github.com/open-telemetry/opentelemetry-go/releases/tag/v1.21.0
[1.20.0/0.43.0]: https://github.com/open-telemetry/opentelemetry-go/releases/tag/v1.20.0
[1.19.0/0.42.0/0.0.7]: https://github.com/open-telemetry/opentelemetry-go/releases/tag/v1.19.0
[1.19.0-rc.1/0.42.0-rc.1]: https://github.com/open-telemetry/opentelemetry-go/releases/tag/v1.19.0-rc.1
[1.18.0/0.41.0/0.0.6]: https://github.com/open-telemetry/opentelemetry-go/releases/tag/v1.18.0
[1.17.0/0.40.0/0.0.5]: https://github.com/open-telemetry/opentelemetry-go/releases/tag/v1.17.0
[1.16.0/0.39.0]: https://github.com/open-telemetry/opentelemetry-go/releases/tag/v1.16.0
[1.16.0-rc.1/0.39.0-rc.1]: https://github.com/open-telemetry/opentelemetry-go/releases/tag/v1.16.0-rc.1
[1.15.1/0.38.1]: https://github.com/open-telemetry/opentelemetry-go/releases/tag/v1.15.1
[1.15.0/0.38.0]: https://github.com/open-telemetry/opentelemetry-go/releases/tag/v1.15.0
[1.15.0-rc.2/0.38.0-rc.2]: https://github.com/open-telemetry/opentelemetry-go/releases/tag/v1.15.0-rc.2
[1.15.0-rc.1/0.38.0-rc.1]: https://github.com/open-telemetry/opentelemetry-go/releases/tag/v1.15.0-rc.1
[1.14.0/0.37.0/0.0.4]: https://github.com/open-telemetry/opentelemetry-go/releases/tag/v1.14.0
[1.13.0/0.36.0]: https://github.com/open-telemetry/opentelemetry-go/releases/tag/v1.13.0
[1.12.0/0.35.0]: https://github.com/open-telemetry/opentelemetry-go/releases/tag/v1.12.0
[1.11.2/0.34.0]: https://github.com/open-telemetry/opentelemetry-go/releases/tag/v1.11.2
[1.11.1/0.33.0]: https://github.com/open-telemetry/opentelemetry-go/releases/tag/v1.11.1
[1.11.0/0.32.3]: https://github.com/open-telemetry/opentelemetry-go/releases/tag/v1.11.0
[0.32.2]: https://github.com/open-telemetry/opentelemetry-go/releases/tag/sdk/metric/v0.32.2
[0.32.1]: https://github.com/open-telemetry/opentelemetry-go/releases/tag/sdk/metric/v0.32.1
[0.32.0]: https://github.com/open-telemetry/opentelemetry-go/releases/tag/sdk/metric/v0.32.0
[1.10.0]: https://github.com/open-telemetry/opentelemetry-go/releases/tag/v1.10.0
[1.9.0/0.0.3]: https://github.com/open-telemetry/opentelemetry-go/releases/tag/v1.9.0
[1.8.0/0.31.0]: https://github.com/open-telemetry/opentelemetry-go/releases/tag/v1.8.0
[1.7.0/0.30.0]: https://github.com/open-telemetry/opentelemetry-go/releases/tag/v1.7.0
[0.29.0]: https://github.com/open-telemetry/opentelemetry-go/releases/tag/metric/v0.29.0
[1.6.3]: https://github.com/open-telemetry/opentelemetry-go/releases/tag/v1.6.3
[1.6.2]: https://github.com/open-telemetry/opentelemetry-go/releases/tag/v1.6.2
[1.6.1]: https://github.com/open-telemetry/opentelemetry-go/releases/tag/v1.6.1
[1.6.0/0.28.0]: https://github.com/open-telemetry/opentelemetry-go/releases/tag/v1.6.0
[1.5.0]: https://github.com/open-telemetry/opentelemetry-go/releases/tag/v1.5.0
[1.4.1]: https://github.com/open-telemetry/opentelemetry-go/releases/tag/v1.4.1
[1.4.0]: https://github.com/open-telemetry/opentelemetry-go/releases/tag/v1.4.0
[1.3.0]: https://github.com/open-telemetry/opentelemetry-go/releases/tag/v1.3.0
[1.2.0]: https://github.com/open-telemetry/opentelemetry-go/releases/tag/v1.2.0
[1.1.0]: https://github.com/open-telemetry/opentelemetry-go/releases/tag/v1.1.0
[1.0.1]: https://github.com/open-telemetry/opentelemetry-go/releases/tag/v1.0.1
[Metrics 0.24.0]: https://github.com/open-telemetry/opentelemetry-go/releases/tag/metric/v0.24.0
[1.0.0]: https://github.com/open-telemetry/opentelemetry-go/releases/tag/v1.0.0
[1.0.0-RC3]: https://github.com/open-telemetry/opentelemetry-go/releases/tag/v1.0.0-RC3
[1.0.0-RC2]: https://github.com/open-telemetry/opentelemetry-go/releases/tag/v1.0.0-RC2
[Experimental Metrics v0.22.0]: https://github.com/open-telemetry/opentelemetry-go/releases/tag/metric/v0.22.0
[1.0.0-RC1]: https://github.com/open-telemetry/opentelemetry-go/releases/tag/v1.0.0-RC1
[0.20.0]: https://github.com/open-telemetry/opentelemetry-go/releases/tag/v0.20.0
[0.19.0]: https://github.com/open-telemetry/opentelemetry-go/releases/tag/v0.19.0
[0.18.0]: https://github.com/open-telemetry/opentelemetry-go/releases/tag/v0.18.0
[0.17.0]: https://github.com/open-telemetry/opentelemetry-go/releases/tag/v0.17.0
[0.16.0]: https://github.com/open-telemetry/opentelemetry-go/releases/tag/v0.16.0
[0.15.0]: https://github.com/open-telemetry/opentelemetry-go/releases/tag/v0.15.0
[0.14.0]: https://github.com/open-telemetry/opentelemetry-go/releases/tag/v0.14.0
[0.13.0]: https://github.com/open-telemetry/opentelemetry-go/releases/tag/v0.13.0
[0.12.0]: https://github.com/open-telemetry/opentelemetry-go/releases/tag/v0.12.0
[0.11.0]: https://github.com/open-telemetry/opentelemetry-go/releases/tag/v0.11.0
[0.10.0]: https://github.com/open-telemetry/opentelemetry-go/releases/tag/v0.10.0
[0.9.0]: https://github.com/open-telemetry/opentelemetry-go/releases/tag/v0.9.0
[0.8.0]: https://github.com/open-telemetry/opentelemetry-go/releases/tag/v0.8.0
[0.7.0]: https://github.com/open-telemetry/opentelemetry-go/releases/tag/v0.7.0
[0.6.0]: https://github.com/open-telemetry/opentelemetry-go/releases/tag/v0.6.0
[0.5.0]: https://github.com/open-telemetry/opentelemetry-go/releases/tag/v0.5.0
[0.4.3]: https://github.com/open-telemetry/opentelemetry-go/releases/tag/v0.4.3
[0.4.2]: https://github.com/open-telemetry/opentelemetry-go/releases/tag/v0.4.2
[0.4.1]: https://github.com/open-telemetry/opentelemetry-go/releases/tag/v0.4.1
[0.4.0]: https://github.com/open-telemetry/opentelemetry-go/releases/tag/v0.4.0
[0.3.0]: https://github.com/open-telemetry/opentelemetry-go/releases/tag/v0.3.0
[0.2.3]: https://github.com/open-telemetry/opentelemetry-go/releases/tag/v0.2.3
[0.2.2]: https://github.com/open-telemetry/opentelemetry-go/releases/tag/v0.2.2
[0.2.1.1]: https://github.com/open-telemetry/opentelemetry-go/releases/tag/v0.2.1.1
[0.2.1]: https://github.com/open-telemetry/opentelemetry-go/releases/tag/v0.2.1
[0.2.0]: https://github.com/open-telemetry/opentelemetry-go/releases/tag/v0.2.0
[0.1.2]: https://github.com/open-telemetry/opentelemetry-go/releases/tag/v0.1.2
[0.1.1]: https://github.com/open-telemetry/opentelemetry-go/releases/tag/v0.1.1
[0.1.0]: https://github.com/open-telemetry/opentelemetry-go/releases/tag/v0.1.0

<!-- Released section ended -->

[Go 1.24]: https://go.dev/doc/go1.24
[Go 1.23]: https://go.dev/doc/go1.23
[Go 1.22]: https://go.dev/doc/go1.22
[Go 1.21]: https://go.dev/doc/go1.21
[Go 1.20]: https://go.dev/doc/go1.20
[Go 1.19]: https://go.dev/doc/go1.19
[Go 1.18]: https://go.dev/doc/go1.18

[metric API]:https://pkg.go.dev/go.opentelemetry.io/otel/metric
[metric SDK]:https://pkg.go.dev/go.opentelemetry.io/otel/sdk/metric
[trace API]:https://pkg.go.dev/go.opentelemetry.io/otel/trace

[GO-2024-2687]: https://pkg.go.dev/vuln/GO-2024-2687<|MERGE_RESOLUTION|>--- conflicted
+++ resolved
@@ -13,6 +13,10 @@
 - The `go.opentelemetry.io/otel/semconv/v1.33.0` package.
   The package contains semantic conventions from the `v1.33.0` version of the OpenTelemetry Semantic Conventions.
   See the [migration documentation](./semconv/v1.33.0/MIGRATION.md) for information on how to upgrade from `go.opentelemetry.io/otel/semconv/v1.32.0.`(#6799)
+
+### Removed
+
+- `go.opentelemetry.io/otel/exporters/prometheus` no longer exports `otel_scope_info` metric. (#6770)
 
 <!-- Released section -->
 <!-- Don't change this section unless doing release -->
@@ -61,11 +65,7 @@
 - Remove `Resource` field from `EnabledParameters` in `go.opentelemetry.io/otel/sdk/log`. (#6494)
 - Remove `RecordFactory` type from `go.opentelemetry.io/otel/log/logtest`. (#6492)
 - Remove `ScopeRecords`, `EmittedRecord`, and `RecordFactory` types from `go.opentelemetry.io/otel/log/logtest`. (#6507)
-<<<<<<< HEAD
-- `go.opentelemetry.io/otel/exporters/prometheus` no longer exports `otel_scope_info` metric. (#6770)
-=======
 - Remove `AssertRecordEqual` function in `go.opentelemetry.io/otel/log/logtest`, use `AssertEqual` instead. (#6662)
->>>>>>> b16def2d
 
 ### Changed
 
